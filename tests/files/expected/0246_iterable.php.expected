--- conflicted
+++ resolved
@@ -1,4 +1,3 @@
-<<<<<<< HEAD
 %s:18 PhanTypeMismatchArgument Argument 1 (p) is iterable but \f246_1() takes array defined at %s:6
 %s:19 PhanTypeMismatchArgument Argument 1 (p) is iterable but \f246_2() takes \ArrayAccess defined at %s:9
 %s:20 PhanTypeMismatchArgument Argument 1 (p) is iterable but \f246_3() takes \Traversable defined at %s:12
@@ -7,17 +6,5 @@
 %s:31 PhanTypeMismatchArgument Argument 1 (p) is \ArrayAccess but \f246_0() takes iterable defined at %s:3
 %s:32 PhanTypeMismatchArgument Argument 1 (p) is \ArrayAccess but \f246_1() takes array defined at %s:6
 %s:34 PhanTypeMismatchArgument Argument 1 (p) is \ArrayAccess but \f246_3() takes \Traversable defined at %s:12
-%s:52 PhanTypeMismatchArgument Argument 1 (p) is \Traversable but \f246_1() takes array defined at %s:6
-%s:53 PhanTypeMismatchArgument Argument 1 (p) is \Traversable but \f246_2() takes \ArrayAccess defined at %s:9
-=======
-%s:16 PhanTypeMismatchArgument Argument 1 (p) is iterable but \f246_1() takes array defined at %s:5
-%s:17 PhanTypeMismatchArgument Argument 1 (p) is iterable but \f246_2() takes \ArrayAccess defined at %s:8
-%s:18 PhanTypeMismatchArgument Argument 1 (p) is iterable but \f246_3() takes \Traversable defined at %s:11
-%s:24 PhanTypeMismatchArgument Argument 1 (p) is array but \f246_2() takes \ArrayAccess defined at %s:8
-%s:25 PhanTypeMismatchArgument Argument 1 (p) is array but \f246_3() takes \Traversable defined at %s:11
-%s:29 PhanTypeMismatchArgument Argument 1 (p) is \ArrayAccess but \f246_0() takes iterable defined at %s:2
-%s:30 PhanTypeMismatchArgument Argument 1 (p) is \ArrayAccess but \f246_1() takes array defined at %s:5
-%s:32 PhanTypeMismatchArgument Argument 1 (p) is \ArrayAccess but \f246_3() takes \Traversable defined at %s:11
-%s:50 PhanTypeMismatchArgument Argument 1 (p) is \Traversable|iterable but \f246_1() takes array defined at %s:5
-%s:51 PhanTypeMismatchArgument Argument 1 (p) is \Traversable|iterable but \f246_2() takes \ArrayAccess defined at %s:8
->>>>>>> d5861da0
+%s:52 PhanTypeMismatchArgument Argument 1 (p) is \Traversable|iterable but \f246_1() takes array defined at %s:6
+%s:53 PhanTypeMismatchArgument Argument 1 (p) is \Traversable|iterable but \f246_2() takes \ArrayAccess defined at %s:9