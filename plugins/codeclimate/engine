#!/usr/bin/env php
<?php declare(strict_types = 1);
// @phan-file-suppress PhanNativePHPSyntaxCheckPlugin

require_once(__DIR__ . '/../../src/requirements.php');

$code_base = require_once(__DIR__ . '/../../src/codebase.php');
require_once(__DIR__ . '/../../src/Phan/Bootstrap.php');

use Phan\CLI;
use Phan\Config;
use Phan\Issue;
use Phan\Output\Collector\BufferingCollector;
use Phan\Output\Filter\CategoryIssueFilter;
use Phan\Output\Filter\ChainedIssueFilter;
use Phan\Output\Filter\FileIssueFilter;
use Phan\Output\Filter\MinimumSeverityFilter;
use Phan\Output\PrinterFactory;
use Symfony\Component\Console\Output\ConsoleOutput;
use Phan\Phan;

call_user_func(static function () use ($code_base) {
    // Create our CLI interface and load arguments
    chdir('/code');
    $cli = CLI::fromArgv();

    // Obtain the config
    $config_path = '/config.json';
    if (!is_file($config_path)) {
        fwrite(STDERR, "Could not find '$config_path'" . PHP_EOL);
        exit(1);
    }
    // @phan-suppress-next-line PhanPossiblyFalseTypeArgumentInternal
    $codeclimate_config = json_decode(file_get_contents($config_path), true);

    $inner_config = $codeclimate_config['config'] ?? [];

    // Parse the config
    if (isset($inner_config['minimum-severity'])) {
        $minimum_severity = (int) $codeclimate_config['config']['minimum-severity'];
    } else {
        $minimum_severity = 0;
    }

    $mask = -1;

    if ($inner_config['ignore-undeclared'] ?? false) {
        $mask &= ~Issue::CATEGORY_UNDEFINED;
    }

    if (isset($inner_config['quick'])) {
        Config::setValue('quick_mode', (bool)$inner_config['quick']);
    }

    if (isset($inner_config['backward-compatibility-checks'])) {
        Config::setValue('backward_compatibility_checks', (bool)$inner_config['backward-compatibility-checks']);
    }

    if (isset($inner_config['dead-code-detection'])) {
        Config::setValue('dead_code_detection', (bool)$inner_config['dead-code-detection']);
    }

    if (isset($inner_config['file_extensions'])) {
        $file_extensions = explode(",", $inner_config['file_extensions']);
    } else {
        $file_extensions = ['php'];
    }

    $include_paths = [];

    /**
     * @param string $file_path
     */
    $queue_file = function ($file_path) use (&$include_paths, $file_extensions) {
        $file_info = new SplFileInfo($file_path);

        if (in_array($file_info->getExtension(), $file_extensions))
        {
            $include_paths[] = realpath($file_path);
        }
    };

    // Todo: wrap with `-l` console logic instead of custom function
    /**
     * @param string $dir_path
     */
    $queue_with_include_paths = function ($dir_path) use (&$include_paths, &$queue_with_include_paths, &$queue_file) {
        foreach (scandir($dir_path) as $f) {
            if ($f !== '.' and $f !== '..') {
                if (is_dir("$dir_path/$f")) {
                    $queue_with_include_paths("$dir_path/$f");
                } else {
                    $queue_file("$dir_path/$f");
                }
            }
        }
    };

    foreach ($codeclimate_config['include_paths'] as $path) {
        if (is_dir('/code/' . $path)) {
            $queue_with_include_paths('/code/' . $path);
        } else {
            $queue_file("/code/$path");
        }
    }

    // skip run if there are no paths
    if (empty($include_paths)) {
        exit();
    }
<<<<<<< HEAD
}

// skip run if there are no paths
if (empty($include_paths)) {
    exit();
}

$output = new ConsoleOutput();
$factory = new PrinterFactory();
Config::setValue('markdown_issue_messages', true);
$printer = $factory->getPrinter('codeclimate', $output);
Phan::setPrinter($printer);

$filter = new ChainedIssueFilter([
    new FileIssueFilter(new Phan()),
    new MinimumSeverityFilter($minimum_severity),
    new CategoryIssueFilter($mask)
]);
$collector = new BufferingCollector($filter);
Phan::setIssueCollector($collector);

// If .phan/config.php specified a list of files to parse and analyze, prefer those over codeclimate.
$file_list_from_cli = $cli->getFileList();
if (count($file_list_from_cli) > 0) {
	$force_codeclimate_filelist = $inner_config['force-codeclimate-filelist'] ?? false;
	if (!$force_codeclimate_filelist) {
		$include_paths = $file_list_from_cli;
	}
}

// Initialize the codebase, allows for pre-run setup
$code_base->init();

// Analyze the file list provided via the CLI
Phan::analyzeFileList($code_base, function() use($include_paths) {
	return $include_paths;
=======

    $output = new ConsoleOutput();
    $factory = new PrinterFactory();
    Config::setValue('markdown_issue_messages', true);
    $printer = $factory->getPrinter('codeclimate', $output);
    Phan::setPrinter($printer);

    $filter = new ChainedIssueFilter([
        new FileIssueFilter(new Phan()),
        new MinimumSeverityFilter($minimum_severity),
        new CategoryIssueFilter($mask)
    ]);
    $collector = new BufferingCollector($filter);
    Phan::setIssueCollector($collector);

    // If .phan/config.php specified a list of files to parse and analyze, prefer those over codeclimate.
    $file_list_from_cli = $cli->getFileList();
    if (count($file_list_from_cli) > 0) {
        $force_codeclimate_filelist = $inner_config['force-codeclimate-filelist'] ?? false;
        if (!$force_codeclimate_filelist) {
            $include_paths = $file_list_from_cli;
        }
    }

    // Analyze the file list provided via the CLI
    // @phan-suppress-next-line PhanThrowTypeAbsentForCall if this throws, it's not recoverable.
    Phan::analyzeFileList($code_base, /** @return string[] */ static function () use($include_paths) {
        return $include_paths;
    });
>>>>>>> 4d704356
});<|MERGE_RESOLUTION|>--- conflicted
+++ resolved
@@ -108,44 +108,6 @@
     if (empty($include_paths)) {
         exit();
     }
-<<<<<<< HEAD
-}
-
-// skip run if there are no paths
-if (empty($include_paths)) {
-    exit();
-}
-
-$output = new ConsoleOutput();
-$factory = new PrinterFactory();
-Config::setValue('markdown_issue_messages', true);
-$printer = $factory->getPrinter('codeclimate', $output);
-Phan::setPrinter($printer);
-
-$filter = new ChainedIssueFilter([
-    new FileIssueFilter(new Phan()),
-    new MinimumSeverityFilter($minimum_severity),
-    new CategoryIssueFilter($mask)
-]);
-$collector = new BufferingCollector($filter);
-Phan::setIssueCollector($collector);
-
-// If .phan/config.php specified a list of files to parse and analyze, prefer those over codeclimate.
-$file_list_from_cli = $cli->getFileList();
-if (count($file_list_from_cli) > 0) {
-	$force_codeclimate_filelist = $inner_config['force-codeclimate-filelist'] ?? false;
-	if (!$force_codeclimate_filelist) {
-		$include_paths = $file_list_from_cli;
-	}
-}
-
-// Initialize the codebase, allows for pre-run setup
-$code_base->init();
-
-// Analyze the file list provided via the CLI
-Phan::analyzeFileList($code_base, function() use($include_paths) {
-	return $include_paths;
-=======
 
     $output = new ConsoleOutput();
     $factory = new PrinterFactory();
@@ -170,10 +132,12 @@
         }
     }
 
+    // Initialize the codebase, allows for pre-run setup
+    $code_base->init();
+
     // Analyze the file list provided via the CLI
     // @phan-suppress-next-line PhanThrowTypeAbsentForCall if this throws, it's not recoverable.
     Phan::analyzeFileList($code_base, /** @return string[] */ static function () use($include_paths) {
         return $include_paths;
     });
->>>>>>> 4d704356
 });