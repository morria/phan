<?php

declare(strict_types=1);

namespace Phan\Language\Type;

use Phan\CodeBase;
use Phan\Config;
use Phan\Language\Context;
use Phan\Language\Type;

/**
 * The base class for various scalar types (BoolType, StringType, ScalarRawType,
 * NullType (null is technically not a scalar, but included), etc.
 * @phan-pure
 */
abstract class ScalarType extends NativeType
{
    public function isScalar(): bool
    {
        return true;
    }

    public function isPrintableScalar(): bool
    {
        return true;  // Overridden in subclass BoolType
    }

    public function isValidBitwiseOperand(): bool
    {
        return true;
    }

    public function isSelfType(): bool
    {
        return false;
    }

    public function isStaticType(): bool
    {
        return false;
    }

    /**
     * @unused-param $code_base
     */
    public function isArrayLike(CodeBase $code_base): bool
    {
        return false;
    }

    public function isGenericArray(): bool
    {
        return false;
    }

    /**
     * @return bool
     * True if this Type can be cast to the given Type
     * cleanly
     */
    protected function canCastToNonNullableType(Type $type, CodeBase $code_base): bool
    {
        // Scalars may be configured to always cast to each other.
        // NOTE: This deliberately includes NullType, which doesn't satisfy `is_scalar()`
        if ($type instanceof ScalarType) {
            if (Config::getValue('scalar_implicit_cast')) {
                return true;
            }
            $scalar_implicit_partial = Config::getValue('scalar_implicit_partial');
            if (\count($scalar_implicit_partial) > 0) {
                // check if $type->getName() is in the list of permitted types $this->getName() can cast to.
                // Both this and $type are NativeType and getName() isn't needed
                if (\in_array($type->name, $scalar_implicit_partial[$this->name] ?? [], true)) {
                    return true;
                }
            }
        }

        return parent::canCastToNonNullableType($type, $code_base);
    }

    // inherit canCastToNonNullableTypeWithoutConfig

    /**
     * @override
<<<<<<< HEAD
     * @unused-param $context
     * @unused-param $code_base
     */
    public function isExclusivelyNarrowedFormOrEquivalentTo(
        UnionType $union_type,
        Context $context,
        CodeBase $code_base
    ): bool {
        return $union_type->hasType($this) || $this->asPHPDocUnionType()->canCastToUnionType($union_type, $code_base);
    }

    /**
     * @override
=======
>>>>>>> b5513252
     */
    public function asFQSENString(): string
    {
        return $this->name;
    }

    public function isAlwaysTruthy(): bool
    {
        // Most scalars (Except ResourceType) have a false value, e.g. 0/""/"0"/0.0/false.
        // (But ResourceType isn't a subclass of ScalarType in Phan's implementation)
        return false;
    }

    public function asNonTruthyType(): Type
    {
        // Subclasses of ScalarType all have false values within their types.
        return $this;
    }

    /**
     * @override
     */
    public function shouldBeReplacedBySpecificTypes(): bool
    {
        return false;
    }

    public function isValidNumericOperand(): bool
    {
        return true;
    }

    /**
     * @unused-param $code_base
     * @unused-param $context
     * @override
     */
    public function canCastToDeclaredType(CodeBase $code_base, Context $context, Type $other): bool
    {
        // Allow casting scalars to other scalars, but not to null.
        if ($other instanceof ScalarType) {
            return !($other instanceof NullType);
        }
        return $other instanceof MixedType || $other instanceof TemplateType;
    }

    /**
     * Returns true if this contains a type that is definitely nullable or a non-object.
     * e.g. returns true false, array, int
     *      returns false for callable, object, iterable, T, etc.
     */
    public function isDefiniteNonObjectType(): bool
    {
        return true;
    }

    /**
     * Returns true if this contains a type that is definitely nullable or a non-object.
     * e.g. returns true false, array, int
     *      returns false for callable, object, iterable, T, etc.
     * @unused-param $code_base
     */
    public function isDefiniteNonCallableType(CodeBase $code_base): bool
    {
        return true;
    }

    public function asScalarType(): ?Type
    {
        return $this->withIsNullable(false);
    }

    /**
     * @unused-param $code_base
     * @unused-param $class_type
     * @override
     */
    public function canPossiblyCastToClass(CodeBase $code_base, Type $class_type): bool
    {
        return false;
    }

    /** @override */
    public function eraseTemplatesRecursive(): Type
    {
        return $this;
    }
}
\class_exists(IntType::class);
\class_exists(StringType::class);<|MERGE_RESOLUTION|>--- conflicted
+++ resolved
@@ -84,22 +84,6 @@
 
     /**
      * @override
-<<<<<<< HEAD
-     * @unused-param $context
-     * @unused-param $code_base
-     */
-    public function isExclusivelyNarrowedFormOrEquivalentTo(
-        UnionType $union_type,
-        Context $context,
-        CodeBase $code_base
-    ): bool {
-        return $union_type->hasType($this) || $this->asPHPDocUnionType()->canCastToUnionType($union_type, $code_base);
-    }
-
-    /**
-     * @override
-=======
->>>>>>> b5513252
      */
     public function asFQSENString(): string
     {
