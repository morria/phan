--- conflicted
+++ resolved
@@ -83,11 +83,7 @@
     /**
      * This should be updated to x.y.z-dev after every release, and x.y.z before a release.
      */
-<<<<<<< HEAD
-    public const PHAN_VERSION = '4.0.0-alpha1';
-=======
-    public const PHAN_VERSION = '3.2.3';
->>>>>>> fa98748d
+    public const PHAN_VERSION = '4.0.0-alpha2';
 
     /**
      * List of short flags passed to getopt
