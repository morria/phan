<?php

declare(strict_types=1);

namespace Phan;

use AssertionError;
use Exception;
use InvalidArgumentException;
use Phan\Config\Initializer;
use Phan\Daemon\ExitException;
use Phan\Debug\SignalHandler;
use Phan\Exception\UsageException;
use Phan\ForkPool\Writer;
use Phan\Language\Element\AddressableElement;
use Phan\Language\Element\Comment\Builder;
use Phan\Language\FQSEN;
use Phan\Language\Type;
use Phan\Library\Restarter;
use Phan\Library\StderrLogger;
use Phan\Library\StringUtil;
use Phan\Output\Collector\BufferingCollector;
use Phan\Output\Colorizing;
use Phan\Output\Filter\CategoryIssueFilter;
use Phan\Output\Filter\ChainedIssueFilter;
use Phan\Output\Filter\FileIssueFilter;
use Phan\Output\Filter\MinimumSeverityFilter;
use Phan\Output\PrinterFactory;
use Phan\Plugin\ConfigPluginSet;
use Phan\Plugin\Internal\MethodSearcherPlugin;
use ReflectionExtension;
use SplFileInfo;
use Symfony\Component\Console\Output\ConsoleOutput;
use Symfony\Component\Console\Output\OutputInterface;
use Symfony\Component\Console\Output\StreamOutput;
use Symfony\Component\Console\Terminal;

use function array_map;
use function array_merge;
use function array_slice;
use function array_unique;
use function array_values;
use function count;
use function escapeshellarg;
use function fwrite;
use function getenv;
use function in_array;
use function is_array;
use function is_executable;
use function is_resource;
use function is_string;
use function min;
use function phpversion;
use function printf;
use function shell_exec;
use function str_repeat;
use function strcasecmp;
use function strlen;
use function trim;

use const DIRECTORY_SEPARATOR;
use const EXIT_FAILURE;
use const EXIT_SUCCESS;
use const FILE_IGNORE_NEW_LINES;
use const FILE_SKIP_EMPTY_LINES;
use const FILTER_VALIDATE_INT;
use const FILTER_VALIDATE_IP;
use const PHP_EOL;
use const STDERR;
use const STR_PAD_LEFT;

/**
 * Contains methods for parsing CLI arguments to Phan,
 * outputting to the CLI, as well as helper methods to retrieve files/folders
 * for the analyzed project.
 *
 * @phan-file-suppress PhanPartialTypeMismatchArgumentInternal
 * @phan-file-suppress PhanPluginDescriptionlessCommentOnPublicMethod
 * @phan-file-suppress PhanPluginRemoveDebugAny
 */
class CLI
{
    /**
     * This should be updated to x.y.z-dev after every release, and x.y.z before a release.
     */
<<<<<<< HEAD
    public const PHAN_VERSION = '4.0.0-RC3-dev';
=======
    public const PHAN_VERSION = '3.2.9';
>>>>>>> 4ae0db99

    /**
     * List of short flags passed to getopt
     * still available: g,n,w
     * @internal
     */
    public const GETOPT_SHORT_OPTIONS = 'f:m:o:c:k:aeqbr:pid:3:y:l:tuxXj:zhvs:SCP:I:DB:';

    /**
     * List of long flags passed to getopt
     * @internal
     */
    public const GETOPT_LONG_OPTIONS = [
        'absolute-path-issue-messages',
        'allow-polyfill-parser',
        'analyze-all-files',
        'assume-real-types-for-internal-functions',
        'automatic-fix',
        'backward-compatibility-checks',
        'baseline-summary-type:',
        'color',
        'color-scheme:',
        'config-file:',
        'constant-variable-detection',
        'daemonize-socket:',
        'daemonize-tcp-host:',
        'daemonize-tcp-port:',
        'dead-code-detection',
        'dead-code-detection-prefer-false-positive',
        'debug',
        'debug-emitted-issues:',
        'debug-signal-handler',
        'directory:',
        'disable-cache',
        'disable-plugins',
        'dump-analyzed-file-list',
        'dump-ast',
        'dump-ctags:',
        'dump-parsed-file-list',
        'dump-signatures-file:',
        'find-signature:',
        'exclude-directory-list:',
        'exclude-file:',
        'extended-help',
        'file-list:',
        'file-list-only:',
        'force-polyfill-parser',
        'force-polyfill-parser-with-original-tokens',
        'help',
        'help-annotations',
        'ignore-undeclared',
        'include-analysis-file-list:',
        'init',
        'init-level:',
        'init-analyze-dir:',
        'init-analyze-file:',
        'init-no-composer',
        'init-overwrite',
        'language-server-allow-missing-pcntl',
        'language-server-analyze-only-on-save',
        'language-server-completion-vscode',
        'language-server-disable-completion',
        'language-server-disable-go-to-definition',
        'language-server-disable-hover',
        'language-server-disable-output-filter',
        'language-server-enable',
        'language-server-enable-completion',
        'language-server-enable-go-to-definition',
        'language-server-enable-hover',
        'language-server-force-missing-pcntl',
        'language-server-hide-category',
        'language-server-min-diagnostics-delay-ms:',
        'language-server-on-stdin',
        'language-server-require-pcntl',
        'language-server-tcp-connect:',
        'language-server-tcp-server:',
        'language-server-verbose',
        'load-baseline:',
        'analyze-twice',
        'always-exit-successfully-after-analysis',
        'long-progress-bar',
        'markdown-issue-messages',
        'memory-limit:',
        'minimum-severity:',
        'minimum-target-php-version:',
        'native-syntax-check:',
        'no-color',
        'no-progress-bar',
        'output:',
        'output-mode:',
        'parent-constructor-required:',
        'plugin:',
        'print-memory-usage-summary',
        'processes:',
        'progress-bar',
        'project-root-directory:',
        'quick',
        'redundant-condition-detection',
        'require-config-exists',
        'save-baseline:',
        'signature-compatibility',
        'strict-method-checking',
        'strict-object-checking',
        'strict-param-checking',
        'strict-property-checking',
        'strict-return-checking',
        'strict-type-checking',
        'target-php-version:',
        'unused-variable-detection',
        'use-fallback-parser',
        'version',
    ];

    /**
     * @internal
     */
    public const DUMP_ANALYZED = 'dump_analyzed';

    /**
     * @var OutputInterface used for outputting the formatted issue messages.
     */
    private $output;

    /**
     * @suppress PhanUnreferencedPublicMethod not used yet.
     */
    public function getOutput(): OutputInterface
    {
        return $this->output;
    }

    /**
     * @var list<string>
     * The set of file names to analyze, from the config
     */
    private $file_list_in_config = [];

    /**
     * @var list<string>
     * The set of file names to analyze, from the combined config and CLI options
     */
    private $file_list = [];

    /**
     * @var bool
     * Set to true to ignore all files and directories
     * added by means other than -file-list-only on the CLI
     */
    private $file_list_only = false;

    /**
     * @var string|null
     * A possibly null path to the config file to load
     */
    private $config_file = null;

    /**
     * @param string|string[] $value
     * @return list<string>
     */
    public static function readCommaSeparatedListOrLists($value): array
    {
        if (is_array($value)) {
            $value = \implode(',', $value);
        }
        $value_set = [];
        foreach (\explode(',', (string)$value) as $file) {
            if ($file === '') {
                continue;
            }
            $value_set[$file] = $file;
        }
        return \array_values($value_set);
    }

    /**
     * @param array<string,mixed> $opts
     * @param list<string> $argv
     * @throws UsageException
     */
    private static function checkAllArgsUsed(array $opts, array &$argv): void
    {
        $pruneargv = [];
        foreach ($opts as $opt => $value) {
            foreach ($argv as $key => $chunk) {
                $regex = '/^' . (isset($opt[1]) ? '--' : '-') . \preg_quote((string) $opt, '/') . '/';

                if (in_array($chunk, is_array($value) ? $value : [$value], true)
                    && $argv[$key - 1][0] === '-'
                    || \preg_match($regex, $chunk)
                ) {
                    $pruneargv[] = $key;
                }
            }
        }

        while (count($pruneargv) > 0) {
            $key = \array_pop($pruneargv);
            unset($argv[$key]);
        }

        foreach ($argv as $arg) {
            if ($arg[0] === '-') {
                $parts = \explode('=', $arg, 2);
                $key = $parts[0];
                $value = $parts[1] ?? '';  // php getopt() treats --processes and --processes= the same way
                $key = \preg_replace('/^--?/', '', $key);
                if ($value === '') {
                    if (in_array($key . ':', self::GETOPT_LONG_OPTIONS, true)) {
                        throw new UsageException("Missing required value for '$arg'", EXIT_FAILURE);
                    }
                    if (strlen($key) === 1 && strlen($parts[0]) === 2) {
                        // @phan-suppress-next-line PhanParamSuspiciousOrder this is deliberate
                        if (\strpos(self::GETOPT_SHORT_OPTIONS, "$key:") !== false) {
                            throw new UsageException("Missing required value for '-$key'", EXIT_FAILURE);
                        }
                    }
                }
                throw new UsageException("Unknown option '$arg'" . self::getFlagSuggestionString($key), EXIT_FAILURE);
            }
        }
    }

    /**
     * Creates a CLI object from argv
     */
    public static function fromArgv(): CLI
    {
        global $argv;

        // Parse command line args
        $opts = \getopt(self::GETOPT_SHORT_OPTIONS, self::GETOPT_LONG_OPTIONS);
        $opts = \is_array($opts) ? $opts : [];

        try {
            return new self($opts, $argv);
        } catch (UsageException $e) {
            self::usage($e->getMessage(), (int)$e->getCode(), $e->print_type, $e->forbid_color);
            exit((int)$e->getCode());  // unreachable
        } catch (ExitException $e) {
            \fwrite(STDERR, $e->getMessage());
            exit($e->getCode());
        }
    }

    /**
     * Create and read command line arguments, configuring
     * \Phan\Config as a side effect.
     *
     * @param array<string,string|list<mixed>|false> $opts
     * @param list<string> $argv
     * @throws ExitException
     * @throws UsageException
     * @internal - used for unit tests only
     */
    public static function fromRawValues(array $opts, array $argv): CLI
    {
        return new self($opts, $argv);
    }

    /**
     * Create and read command line arguments, configuring
     * \Phan\Config as a side effect.
     *
     * @param array<string,string|list<mixed>|false> $opts
     * @param list<string> $argv
     * @return void
     * @throws ExitException
     * @throws UsageException
     */
    private function __construct(array $opts, array $argv)
    {
        self::detectAndConfigureColorSupport($opts);

        if (\array_key_exists('extended-help', $opts)) {
            throw new UsageException('', EXIT_SUCCESS, UsageException::PRINT_EXTENDED);  // --extended-help prints help and calls exit(0)
        }

        if (\array_key_exists('h', $opts) || \array_key_exists('help', $opts)) {
            throw new UsageException('', EXIT_SUCCESS, UsageException::PRINT_NORMAL);  // --help prints help and calls exit(0)
        }
        if (\array_key_exists('help-annotations', $opts)) {
            $result = "See https://github.com/phan/phan/wiki/Annotating-Your-Source-Code for more details." . PHP_EOL . PHP_EOL;

            $result .= "Annotations specific to Phan:" . PHP_EOL;
            // @phan-suppress-next-line PhanAccessClassConstantInternal
            foreach (Builder::SUPPORTED_ANNOTATIONS as $key => $_) {
                $result .= "- " . $key . PHP_EOL;
            }
            throw new ExitException($result, EXIT_SUCCESS);
        }
        if (\array_key_exists('v', $opts) || \array_key_exists('version', $opts)) {
            printf("Phan %s" . PHP_EOL, self::PHAN_VERSION);
            $ast_version = (string) phpversion('ast');
            $ast_version_repr = $ast_version !== '' ? "version $ast_version" : "is not installed";
            printf("php-ast %s" . PHP_EOL, $ast_version_repr);
            printf("PHP version used to run Phan: %s" . PHP_EOL, \PHP_VERSION);
            throw new ExitException('', EXIT_SUCCESS);
        }
        self::restartWithoutProblematicExtensions();
        $this->warnSuspiciousShortOptions($argv);

        // Determine the root directory of the project from which
        // we route all relative paths passed in as args
        $overridden_project_root_directory = $opts['d'] ?? $opts['project-root-directory'] ?? null;
        if (\is_string($overridden_project_root_directory)) {
            if (!\is_dir($overridden_project_root_directory)) {
                throw new UsageException(StringUtil::jsonEncode($overridden_project_root_directory) . ' is not a directory', EXIT_FAILURE, null, true);
            }
            // Set the current working directory so that relative paths within the project will work.
            // TODO: Add an option to allow searching ancestor directories?
            \chdir($overridden_project_root_directory);
        }
        $cwd = \getcwd();
        if (!is_string($cwd)) {
            fwrite(STDERR, "Failed to find current working directory\n");
            exit(1);
        }
        Config::setProjectRootDirectory($cwd);

        if (\array_key_exists('init', $opts)) {
            Initializer::initPhanConfig($opts);
            exit(EXIT_SUCCESS);
        }

        // Before reading the config, check for an override on
        // the location of the config file path.
        $config_file_override = $opts['k'] ?? $opts['config-file'] ?? null;
        if ($config_file_override !== null) {
            if (!is_string($config_file_override)) {
                // Doesn't work for a mix of -k and --config-file, but low priority
                throw new ExitException("Expected exactly one file for --config-file, but saw " . StringUtil::jsonEncode($config_file_override) . "\n", 1);
            }
            if (!\is_file($config_file_override)) {
                throw new ExitException("Could not find the config file override " . StringUtil::jsonEncode($config_file_override) . "\n", 1);
            }
            $this->config_file = $config_file_override;
        }

        if (isset($opts['language-server-force-missing-pcntl'])) {
            Config::setValue('language_server_use_pcntl_fallback', true);
        } elseif (!isset($opts['language-server-require-pcntl'])) {
            // --language-server-allow-missing-pcntl is now the default
            if (!\extension_loaded('pcntl')) {
                Config::setValue('language_server_use_pcntl_fallback', true);
            }
        }

        // Now that we have a root directory, attempt to read a
        // configuration file `.phan/config.php` if it exists
        $this->maybeReadConfigFile(\array_key_exists('require-config-exists', $opts));

        $this->output = new ConsoleOutput();
        $factory = new PrinterFactory();
        $printer_type = 'text';
        $minimum_severity = Config::getValue('minimum_severity');
        $mask = -1;
        $progress_bar = null;

        self::throwIfUsingInitModifiersWithoutInit($opts);

        foreach ($opts as $key => $value) {
            $key = (string)$key;
            switch ($key) {
                case 'r':
                case 'file-list-only':
                    // Mark it so that we don't load files through
                    // other mechanisms.
                    $this->file_list_only = true;

                    // Empty out the file list
                    $this->file_list_in_config = [];

                    // Intentionally fall through to load the
                    // file list
                case 'f':
                case 'file-list':
                    $file_list = \is_array($value) ? $value : [$value];
                    foreach ($file_list as $file_name) {
                        if (!is_string($file_name)) {
                            // Should be impossible?
                            throw new UsageException(
                                "invalid argument for --file-list",
                                EXIT_FAILURE,
                                null,
                                true
                            );
                        }
                        $file_path = Config::projectPath($file_name);
                        if (\is_file($file_path) && \is_readable($file_path)) {
                            $lines = \file(Config::projectPath($file_name), FILE_IGNORE_NEW_LINES | FILE_SKIP_EMPTY_LINES);
                            if (is_array($lines)) {
                                $this->file_list_in_config = \array_merge(
                                    $this->file_list_in_config,
                                    $lines
                                );
                                continue;
                            }
                        }
                        throw new UsageException(
                            "Unable to read --file-list of $file_path",
                            EXIT_FAILURE,
                            null,
                            true
                        );
                    }
                    break;
                case 'l':
                case 'directory':
                    if (!$this->file_list_only) {
                        $directory_list = \is_array($value) ? $value : [$value];
                        foreach ($directory_list as $directory_name) {
                            if (!is_string($directory_name)) {
                                throw new UsageException(
                                    'Invalid --directory setting (expected a single argument)',
                                    EXIT_FAILURE,
                                    null,
                                    false
                                );
                            }
                            $this->file_list_in_config = \array_merge(
                                $this->file_list_in_config,
                                $this->directoryNameToFileList(
                                    $directory_name
                                )
                            );
                        }
                    }
                    break;
                case 'k':
                case 'config-file':
                    break;
                case 'm':
                case 'output-mode':
                    if (!is_string($value) || !in_array($value, $factory->getTypes(), true)) {
                        throw new UsageException(
                            \sprintf(
                                'Unknown output mode %s. Known values are [%s]',
                                StringUtil::jsonEncode($value),
                                \implode(',', $factory->getTypes())
                            ),
                            EXIT_FAILURE,
                            null,
                            true
                        );
                    }
                    $printer_type = $value;
                    break;
                case 'c':
                case 'parent-constructor-required':
                    Config::setValue('parent_constructor_required', \explode(',', $value));
                    break;
                case 'q':
                case 'quick':
                    Config::setValue('quick_mode', true);
                    break;
                case 'b':
                case 'backward-compatibility-checks':
                    Config::setValue('backward_compatibility_checks', true);
                    break;
                case 'p':
                case 'progress-bar':
                    $progress_bar = true;
                    break;
                case 'long-progress-bar':
                    Config::setValue('__long_progress_bar', true);
                    $progress_bar = true;
                    break;
                case 'no-progress-bar':
                    $progress_bar = false;
                    break;
                case 'D':
                case 'debug':
                    Config::setValue('debug_output', true);
                    break;
                case 'debug-emitted-issues':
                    if (!is_string($value)) {
                        $value = Issue::TRACE_BASIC;
                    }
                    BufferingCollector::setTraceIssues($value);
                    break;
                case 'debug-signal-handler':
                    SignalHandler::init();
                    break;
                case 'a':
                case 'dump-ast':
                    Config::setValue('dump_ast', true);
                    break;
                case 'dump-ctags':
                    if (strcasecmp($value, 'basic') !== 0) {
                        CLI::printErrorToStderr("Unsupported value --dump-ctags='$value'. Supported values are 'basic'.\n");
                        exit(1);
                    }
                    Config::setValue('plugins', \array_merge(
                        Config::getValue('plugins'),
                        [__DIR__ . '/Plugin/Internal/CtagsPlugin.php']
                    ));
                    break;
                case 'dump-parsed-file-list':
                    Config::setValue('dump_parsed_file_list', true);
                    break;
                case 'dump-analyzed-file-list':
                    Config::setValue('dump_parsed_file_list', self::DUMP_ANALYZED);
                    break;
                case 'dump-signatures-file':
                    Config::setValue('dump_signatures_file', $value);
                    break;
                case 'find-signature':
                    try {
                        if (!is_string($value)) {
                            throw new InvalidArgumentException("Expected a string, got " . \json_encode($value));
                        }
                        // @phan-suppress-next-line PhanAccessMethodInternal
                        MethodSearcherPlugin::setSearchString($value);
                    } catch (InvalidArgumentException $e) {
                        throw new UsageException("Invalid argument '$value' to --find-signature. Error: " . $e->getMessage() . "\n", EXIT_FAILURE);
                    }

                    Config::setValue('plugins', \array_merge(
                        Config::getValue('plugins'),
                        [__DIR__ . '/Plugin/Internal/MethodSearcherPluginLoader.php']
                    ));
                    break;
                case 'automatic-fix':
                    Config::setValue('plugins', \array_merge(
                        Config::getValue('plugins'),
                        [__DIR__ . '/Plugin/Internal/IssueFixingPlugin.php']
                    ));
                    break;
                case 'o':
                case 'output':
                    if (!is_string($value)) {
                        throw new UsageException(\sprintf("Invalid arguments to --output: args=%s\n", StringUtil::jsonEncode($value)), EXIT_FAILURE);
                    }
                    $output_file = \fopen($value, 'w');
                    if (!is_resource($output_file)) {
                        throw new UsageException("Failed to open output file '$value'\n", EXIT_FAILURE, null, true);
                    }
                    $this->output = new StreamOutput($output_file);
                    break;
                case 'i':
                case 'ignore-undeclared':
                    $mask &= ~Issue::CATEGORY_UNDEFINED;
                    break;
                case '3':
                case 'exclude-directory-list':
                    // @phan-suppress-next-line PhanPossiblyFalseTypeArgument
                    Config::setValue('exclude_analysis_directory_list', self::readCommaSeparatedListOrLists($value));
                    break;
                case 'exclude-file':
                    Config::setValue('exclude_file_list', \array_merge(
                        Config::getValue('exclude_file_list'),
                        \is_array($value) ? $value : [$value]
                    ));
                    break;
                case 'I':
                case 'include-analysis-file-list':
                    // @phan-suppress-next-line PhanPossiblyFalseTypeArgument
                    Config::setValue('include_analysis_file_list', self::readCommaSeparatedListOrLists($value));
                    break;
                case 'j':
                case 'processes':
                    $processes = \filter_var($value, FILTER_VALIDATE_INT);
                    if ($processes <= 0) {
                        throw new UsageException(\sprintf("Invalid arguments to --processes: %s (expected a positive integer)\n", StringUtil::jsonEncode($value)), EXIT_FAILURE);
                    }
                    Config::setValue('processes', $processes);
                    break;
                case 'z':
                case 'signature-compatibility':
                    Config::setValue('analyze_signature_compatibility', true);
                    break;
                case 'y':
                case 'minimum-severity':
                    $minimum_severity = \strtolower($value);
                    if ($minimum_severity === 'low') {
                        $minimum_severity = Issue::SEVERITY_LOW;
                    } elseif ($minimum_severity === 'normal') {
                        $minimum_severity = Issue::SEVERITY_NORMAL;
                    } elseif ($minimum_severity === 'critical') {
                        $minimum_severity = Issue::SEVERITY_CRITICAL;
                    } else {
                        $minimum_severity = (int)$minimum_severity;
                    }
                    break;
                case 'target-php-version':
                    Config::setValue('target_php_version', $value);
                    break;
                case 'minimum-target-php-version':
                    Config::setValue('minimum_target_php_version', $value);
                    break;
                case 'd':
                case 'project-root-directory':
                    // We handle this flag before parsing options so
                    // that we can get the project root directory to
                    // base other config flags values on
                    break;
                case 'require-config-exists':
                    break;  // handled earlier.
                case 'language-server-allow-missing-pcntl':
                case 'language-server-force-missing-pcntl':
                case 'language-server-require-pcntl':
                    break;  // handled earlier
                case 'language-server-hide-category':
                    Config::setValue('language_server_hide_category_of_issues', true);
                    break;
                case 'language-server-min-diagnostics-delay-ms':
                    Config::setValue('language_server_min_diagnostics_delay_ms', (float)$value);
                    break;
                case 'native-syntax-check':
                    if ($value === '') {
                        throw new UsageException(\sprintf("Invalid arguments to --native-syntax-check: args=%s\n", StringUtil::jsonEncode($value)), EXIT_FAILURE);
                    }
                    if (!is_array($value)) {
                        $value = [$value];
                    }
                    self::addPHPBinariesForSyntaxCheck($value);
                    break;
                case 'disable-cache':
                    Config::setValue('cache_polyfill_asts', false);
                    break;
                case 'disable-plugins':
                    // Slightly faster, e.g. for daemon mode with lowest latency (along with --quick).
                    Config::setValue('plugins', []);
                    break;
                case 'P':
                case 'plugin':
                    if (!is_array($value)) {
                        $value = [$value];
                    }
                    self::addPlugins($value);
                    break;
                case 'use-fallback-parser':
                    Config::setValue('use_fallback_parser', true);
                    break;
                case 'strict-method-checking':
                    Config::setValue('strict_method_checking', true);
                    break;
                case 'strict-param-checking':
                    Config::setValue('strict_param_checking', true);
                    break;
                case 'strict-property-checking':
                    Config::setValue('strict_property_checking', true);
                    break;
                case 'strict-object-checking':
                    Config::setValue('strict_object_checking', true);
                    break;
                case 'strict-return-checking':
                    Config::setValue('strict_return_checking', true);
                    break;
                case 'S':
                case 'strict-type-checking':
                    Config::setValue('strict_method_checking', true);
                    Config::setValue('strict_object_checking', true);
                    Config::setValue('strict_param_checking', true);
                    Config::setValue('strict_property_checking', true);
                    Config::setValue('strict_return_checking', true);
                    break;
                case 's':
                case 'daemonize-socket':
                    self::checkCanDaemonize('unix', $key);
                    if (!is_string($value)) {
                        throw new UsageException(\sprintf("Invalid arguments to --daemonize-socket: args=%s", StringUtil::jsonEncode($value)), EXIT_FAILURE);
                    }
                    $socket_dirname = \realpath(\dirname($value));
                    if (!is_string($socket_dirname) || !\file_exists($socket_dirname) || !\is_dir($socket_dirname)) {
                        $msg = \sprintf(
                            'Requested to create Unix socket server in %s, but folder %s does not exist',
                            StringUtil::jsonEncode($value),
                            StringUtil::jsonEncode($socket_dirname)
                        );
                        throw new UsageException($msg, 1, null, true);
                    } else {
                        Config::setValue('daemonize_socket', $value);  // Daemonize. Assumes the file list won't change. Accepts requests over a Unix socket, or some other IPC mechanism.
                    }
                    break;
                    // TODO(possible idea): HTTP server binding to 127.0.0.1, daemonize-http-port.
                case 'daemonize-tcp-host':
                    $this->checkCanDaemonize('tcp', $key);
                    Config::setValue('daemonize_tcp', true);
                    $host = \filter_var($value, FILTER_VALIDATE_IP);
                    if (\strcasecmp($value, 'default') !== 0 && !$host) {
                        throw new UsageException("--daemonize-tcp-host must be the string 'default' or a valid ip address to listen on, got '$value'", 1);
                    }
                    if ($host) {
                        Config::setValue('daemonize_tcp_host', $host);
                    }
                    break;
                case 'daemonize-tcp-port':
                    $this->checkCanDaemonize('tcp', $key);
                    Config::setValue('daemonize_tcp', true);
                    $port = \filter_var($value, FILTER_VALIDATE_INT);
                    if (\strcasecmp($value, 'default') !== 0 && !($port >= 1024 && $port <= 65535)) {
                        throw new UsageException("--daemonize-tcp-port must be the string 'default' or a value between 1024 and 65535, got '$value'", 1);
                    }
                    if ($port) {
                        Config::setValue('daemonize_tcp_port', $port);
                    }
                    break;
                case 'language-server-on-stdin':
                    Config::setValue('language_server_config', ['stdin' => true]);
                    break;
                case 'language-server-tcp-server':
                    // TODO: could validate?
                    Config::setValue('language_server_config', ['tcp-server' => $value]);
                    break;
                case 'language-server-tcp-connect':
                    Config::setValue('language_server_config', ['tcp' => $value]);
                    break;
                case 'language-server-analyze-only-on-save':
                    Config::setValue('language_server_analyze_only_on_save', true);
                    break;
                case 'language-server-disable-go-to-definition':
                    Config::setValue('language_server_enable_go_to_definition', false);
                    break;
                case 'language-server-enable-go-to-definition':
                    Config::setValue('language_server_enable_go_to_definition', true);
                    break;
                case 'language-server-disable-hover':
                    Config::setValue('language_server_enable_hover', false);
                    break;
                case 'language-server-enable-hover':
                    Config::setValue('language_server_enable_hover', true);
                    break;
                case 'language-server-completion-vscode':
                    break;
                case 'language-server-disable-completion':
                    Config::setValue('language_server_enable_completion', false);
                    break;
                case 'language-server-enable-completion':
                    break;
                case 'language-server-verbose':
                    Config::setValue('language_server_debug_level', 'info');
                    break;
                case 'language-server-disable-output-filter':
                    Config::setValue('language_server_disable_output_filter', true);
                    break;
                case 'x':
                case 'dead-code-detection':
                    Config::setValue('dead_code_detection', true);
                    break;
                case 'X':
                case 'dead-code-detection-prefer-false-positive':
                    Config::setValue('dead_code_detection', true);
                    Config::setValue('dead_code_detection_prefer_false_negative', false);
                    break;
                case 'u':
                case 'unused-variable-detection':
                    Config::setValue('unused_variable_detection', true);
                    break;
                case 'constant-variable-detection':
                    Config::setValue('constant_variable_detection', true);
                    Config::setValue('unused_variable_detection', true);
                    break;
                case 't':
                case 'redundant-condition-detection':
                    Config::setValue('redundant_condition_detection', true);
                    break;
                case 'assume-real-types-for-internal-functions':
                    Config::setValue('assume_real_types_for_internal_functions', true);
                    break;
                case 'allow-polyfill-parser':
                    // Just check if it's installed and of a new enough version.
                    // Assume that if there is an installation, it works, and warn later in ensureASTParserExists()
                    if (!\extension_loaded('ast')) {
                        Config::setValue('use_polyfill_parser', true);
                        break;
                    }
                    $ast_version = (new ReflectionExtension('ast'))->getVersion();
                    // In order to parse with AST version 80, 1.0.7+ is required
                    if (\version_compare($ast_version, Config::MINIMUM_AST_EXTENSION_VERSION) < 0) {
                        Config::setValue('use_polyfill_parser', true);
                        break;
                    }
                    break;
                case 'force-polyfill-parser':
                    Config::setValue('use_polyfill_parser', true);
                    break;
                case 'force-polyfill-parser-with-original-tokens':
                    Config::setValue('use_polyfill_parser', true);
                    Config::setValue('__parser_keep_original_node', true);
                    break;
                case 'memory-limit':
                    if (\preg_match('@^([1-9][0-9]*)([KMG])?$@D', $value, $match)) {
                        \ini_set('memory_limit', $value);
                    } else {
                        fwrite(STDERR, "Invalid --memory-limit '$value', ignoring\n");
                    }
                    break;
                case 'print-memory-usage-summary':
                    Config::setValue('print_memory_usage_summary', true);
                    break;
                case 'markdown-issue-messages':
                    Config::setValue('markdown_issue_messages', true);
                    break;
                case 'absolute-path-issue-messages':
                    Config::setValue('absolute_path_issue_messages', true);
                    break;
                case 'color-scheme':
                case 'C':
                case 'color':
                case 'no-color':
                case 'analyze-all-files':
                    // Handled before processing the CLI flag `--help`
                    break;
                case 'save-baseline':
                    if (!is_string($value)) {
                        throw new UsageException("--save-baseline expects a single writeable file", 1);
                    }
                    if (!\is_dir(\dirname($value))) {
                        throw new UsageException("--save-baseline expects a file in a folder that already exists, got path '$value' in folder '" . \dirname($value) . "'", 1);
                    }
                    Config::setValue('__save_baseline_path', $value);
                    break;
                case 'B':
                case 'load-baseline':
                    if (!is_string($value)) {
                        throw new UsageException("--load-baseline expects a single readable file", 1);
                    }
                    if (!\is_file($value)) {
                        throw new UsageException("--load-baseline expects a path to a file, got '$value'", 1);
                    }
                    if (!\is_readable($value)) {
                        throw new UsageException("--load-baseline passed file '$value' which could not be read", 1);
                    }
                    Config::setValue('baseline_path', $value);
                    break;
                case 'baseline-summary-type':
                    if (!is_string($value)) {
                        throw new UsageException("--baseline-summary-type expects 'ordered_by_count', 'ordered_by_count', 'or 'none', but got multiple values", 1);
                    }
                    Config::setValue('baseline_summary_type', $value);
                    break;
                case 'analyze-twice':
                    Config::setValue('__analyze_twice', true);
                    break;
                case 'always-exit-successfully-after-analysis':
                    Config::setValue('__always_exit_successfully_after_analysis', true);
                    break;
                default:
                    // All of phan's long options are currently at least 2 characters long.
                    $key_repr = strlen($key) >= 2 ? "--$key" : "-$key";
                    if ($value === false && in_array($key . ':', self::GETOPT_LONG_OPTIONS, true)) {
                        throw new UsageException("Missing required argument value for '$key_repr'", EXIT_FAILURE);
                    }
                    throw new UsageException("Unknown option '$key_repr'" . self::getFlagSuggestionString($key), EXIT_FAILURE);
            }
        }
        if (isset($opts['language-server-completion-vscode']) && Config::getValue('language_server_enable_completion')) {
            Config::setValue('language_server_enable_completion', Config::COMPLETION_VSCODE);
        }
        if (Config::getValue('color_issue_messages') === null && in_array($printer_type, ['text', 'verbose'], true)) {
            if (Config::getValue('color_issue_messages_if_supported') && self::supportsColor(\STDOUT)) {
                Config::setValue('color_issue_messages', true);
            }
        }
        self::ensureASTParserExists();
        self::checkPluginsExist();
        self::checkValidFileConfig();
        if (\is_null($progress_bar)) {
            if (self::isProgressBarDisabledByDefault()) {
                $progress_bar = false;
            } else {
                $progress_bar = true;
                if (!self::isTerminal(\STDERR)) {
                    Config::setValue('__long_progress_bar', true);
                }
            }
        }
        Config::setValue('progress_bar', $progress_bar);

        $output = $this->output;
        $printer = $factory->getPrinter($printer_type, $output);
        $filter  = new ChainedIssueFilter([
            new FileIssueFilter(new Phan()),
            new MinimumSeverityFilter($minimum_severity),
            new CategoryIssueFilter($mask)
        ]);
        $collector = new BufferingCollector($filter);

        self::checkAllArgsUsed($opts, $argv);

        Phan::setPrinter($printer);
        Phan::setIssueCollector($collector);
        if (!$this->file_list_only) {
            // Merge in any remaining args on the CLI
            $this->file_list_in_config = \array_merge(
                $this->file_list_in_config,
                array_slice($argv, 1)
            );
        }
        if (isset($opts['analyze-all-files'])) {
            Config::setValue('exclude_analysis_directory_list', []);
        }

        $this->recomputeFileList();

        // We can't run dead code detection on multiple cores because
        // we need to update reference lists in a globally accessible
        // way during analysis. With our parallelization mechanism, there
        // is no shared state between processes, making it impossible to
        // have a complete set of reference lists.
        if (Config::getValue('processes') !== 1
            && Config::getValue('dead_code_detection')) {
            throw new AssertionError("We cannot run dead code detection on more than one core.");
        }
        self::checkSaveBaselineOptionsAreValid();
        self::ensureServerRunsSingleAnalysisProcess();
    }

    /**
     * @param list<string> $plugins plugins to add to the plugin list
     */
    private static function addPlugins(array $plugins): void
    {
        Config::setValue(
            'plugins',
            \array_unique(\array_merge(Config::getValue('plugins'), $plugins))
        );
    }

    /**
     * @param list<string> $binaries - various binaries, such as 'php72' and '/usr/bin/php'
     * @throws UsageException
     */
    private static function addPHPBinariesForSyntaxCheck(array $binaries): void
    {
        $resolved_binaries = [];
        foreach ($binaries as $binary) {
            if ($binary === '') {
                throw new UsageException(\sprintf("Invalid arguments to --native-syntax-check: args=%s\n", StringUtil::jsonEncode($binaries)), EXIT_FAILURE);
            }
            if (DIRECTORY_SEPARATOR === '\\') {
                $cmd = 'where ' . escapeshellarg($binary);
            } else {
                $cmd = 'command -v ' . escapeshellarg($binary);
            }
            $resolved = trim((string) shell_exec($cmd));
            if ($resolved === '') {
                throw new UsageException(\sprintf("Could not find PHP binary for --native-syntax-check: arg=%s\n", StringUtil::jsonEncode($binary)), EXIT_FAILURE);
            }
            if (!is_executable($resolved)) {
                throw new UsageException(\sprintf("PHP binary for --native-syntax-check is not executable: arg=%s\n", StringUtil::jsonEncode($binary)), EXIT_FAILURE);
            }
            $resolved_binaries[] = $resolved;
        }
        self::addPlugins(['InvokePHPNativeSyntaxCheckPlugin']);
        $plugin_config = Config::getValue('plugin_config') ?: [];
        $old_resolved_binaries = $plugin_config['php_native_syntax_check_binaries'] ?? [];
        $resolved_binaries = array_values(array_unique(array_merge($old_resolved_binaries, $resolved_binaries)));
        $plugin_config['php_native_syntax_check_binaries'] = $resolved_binaries;
        Config::setValue('plugin_config', $plugin_config);
    }

    /**
     * @param list<string> $argv
     */
    private static function warnSuspiciousShortOptions(array $argv): void
    {
        $opt_set = [];
        foreach (self::GETOPT_LONG_OPTIONS as $opt) {
            $opt_set['-' . \rtrim($opt, ':')] = true;
        }
        foreach (array_slice($argv, 1) as $arg) {
            $arg = \preg_replace('/=.*$/D', '', $arg);
            if (\array_key_exists($arg, $opt_set)) {
                self::printHelpSection(
                    "WARNING: Saw suspicious CLI arg '$arg' (did you mean '-$arg')\n",
                    false,
                    true
                );
            }
        }
    }

    /**
     * @param array<string|int,mixed> $opts
     * @throws UsageException if using a flag such as --init-level without --init
     */
    private static function throwIfUsingInitModifiersWithoutInit(array $opts): void
    {
        if (isset($opts['init'])) {
            return;
        }
        $bad_options = [];
        foreach ($opts as $other_key => $_) {
            // -3 is an option, and gets converted to `3` in an array key.
            if (\strncmp((string)$other_key, 'init-', 5) === 0) {
                $bad_options[] = "--$other_key";
            }
        }
        if (count($bad_options) > 0) {
            $option_pluralized = count($bad_options) > 1 ? "options" : "option";
            $make_pluralized = count($bad_options) > 1 ? "make" : "makes";
            throw new UsageException("The $option_pluralized " . \implode(' and ', $bad_options) . " only $make_pluralized sense when initializing a new Phan config with --init", EXIT_FAILURE, UsageException::PRINT_INIT_ONLY);
        }
    }

    /**
     * Configure settings for colorized output for help and issue messages.
     * @param array<string,mixed> $opts
     */
    private static function detectAndConfigureColorSupport(array $opts): void
    {
        if (is_string($opts['color-scheme'] ?? false)) {
            \putenv('PHAN_COLOR_SCHEME=' . $opts['color-scheme']);
        }
        if (isset($opts['C']) || isset($opts['color'])) {
            Config::setValue('color_issue_messages', true);
        } elseif (isset($opts['no-color'])) {
            Config::setValue('color_issue_messages', false);
        } elseif (self::hasNoColorEnv()) {
            Config::setValue('color_issue_messages', false);
        } elseif (getenv('PHAN_ENABLE_COLOR_OUTPUT')) {
            Config::setValue('color_issue_messages_if_supported', true);
        }
    }

    private static function hasNoColorEnv(): bool
    {
        return getenv('PHAN_DISABLE_COLOR_OUTPUT') || getenv('NO_COLOR');
    }

    private static function checkValidFileConfig(): void
    {
        $include_analysis_file_list = Config::getValue('include_analysis_file_list');
        if ($include_analysis_file_list) {
            $valid_files = 0;
            foreach ($include_analysis_file_list as $file) {
                $absolute_path = Config::projectPath($file);
                if (\file_exists($absolute_path)) {
                    $valid_files++;
                } else {
                    \fprintf(
                        STDERR,
                        "%sCould not find file '%s' passed in %s" . PHP_EOL,
                        self::colorizeHelpSectionIfSupported('WARNING: '),
                        $absolute_path,
                        self::colorizeHelpSectionIfSupported('--include-analysis-file-list')
                    );
                }
            }
            if ($valid_files === 0) {
                // TODO convert this to an error in Phan 3.
                $error_message = \sprintf(
                    "None of the files to analyze in %s exist - This will be an error in future Phan releases." . PHP_EOL,
                    Config::getProjectRootDirectory()
                );
                CLI::printWarningToStderr($error_message);
            }
        }
    }

    /**
     * Returns true if the output stream supports colors
     *
     * This is tricky on Windows, because Cygwin, Msys2 etc emulate pseudo
     * terminals via named pipes, so we can only check the environment.
     *
     * Reference: Composer\XdebugHandler\Process::supportsColor
     * https://github.com/composer/xdebug-handler
     * (This is internal, so it was duplicated in case their API changed)
     *
     * @param resource $output A valid CLI output stream
     * @suppress PhanUndeclaredFunction
     */
    public static function supportsColor($output): bool
    {
        if (self::isDaemonOrLanguageServer()) {
            return false;
        }
        if ('Hyper' === getenv('TERM_PROGRAM')) {
            return true;
        }
        if (\defined('PHP_WINDOWS_VERSION_BUILD')) {
            return (\function_exists('sapi_windows_vt100_support')
                && \sapi_windows_vt100_support($output))
                || false !== \getenv('ANSICON')
                || 'ON' === \getenv('ConEmuANSI')
                || 'xterm' === \getenv('TERM');
        }

        if (\function_exists('stream_isatty')) {
            return \stream_isatty($output);
        } elseif (\function_exists('posix_isatty')) {
            return \posix_isatty($output);
        }

        $stat = \fstat($output);
        // Check if formatted mode is S_IFCHR
        return $stat ? 0020000 === ($stat['mode'] & 0170000) : false;
    }

    private static function isProgressBarDisabledByDefault(): bool
    {
        if (self::isDaemonOrLanguageServer()) {
            return true;
        }
        if (\getenv('PHAN_DISABLE_PROGRESS_BAR')) {
            return true;
        }
        return false;
    }

    /**
     * Returns true if the output stream is a TTY.
     *
     * @param resource $output A valid CLI output stream
     * @suppress PhanUndeclaredFunction
     */
    private static function isTerminal($output): bool
    {
        if (\defined('PHP_WINDOWS_VERSION_BUILD')) {
            // https://www.php.net/sapi_windows_vt100_support
            // >  By the way, if a stream is redirected, the VT100 feature will not be enabled:
            return (\function_exists('sapi_windows_vt100_support')
                && \sapi_windows_vt100_support($output));
        }

        if (\function_exists('stream_isatty')) {
            return \stream_isatty($output);
        } elseif (\function_exists('posix_isatty')) {
            return \posix_isatty($output);
        }

        $stat = \fstat($output);
        // Check if formatted mode is S_IFCHR
        return $stat ? 0020000 === ($stat['mode'] & 0170000) : false;
    }

    private static function checkPluginsExist(): void
    {
        $all_plugins_exist = true;
        foreach (Config::getValue('plugins') as $plugin_path_or_name) {
            // @phan-suppress-next-line PhanAccessMethodInternal
            $plugin_file_name = ConfigPluginSet::normalizePluginPath($plugin_path_or_name);
            if (!\is_file($plugin_file_name)) {
                if ($plugin_file_name === $plugin_path_or_name) {
                    $details = '';
                } else {
                    $details = ' (Referenced as ' . StringUtil::jsonEncode($plugin_path_or_name) . ')';
                    $details .= self::getPluginSuggestionText($plugin_path_or_name);
                }
                self::printErrorToStderr(\sprintf(
                    "Phan %s could not find plugin %s%s\n",
                    CLI::PHAN_VERSION,
                    StringUtil::jsonEncode($plugin_file_name),
                    $details
                ));
                $all_plugins_exist = false;
            }
        }
        if (!$all_plugins_exist) {
            fwrite(STDERR, "Exiting due to invalid plugin config.\n");
            exit(1);
        }
    }

    /**
     * @throws UsageException if the combination of options is invalid
     */
    private static function checkSaveBaselineOptionsAreValid(): void
    {
        if (Config::getValue('__save_baseline_path')) {
            if (Config::getValue('processes') !== 1) {
                // This limitation may be fixed in a subsequent release.
                throw new UsageException("--save-baseline is not supported in combination with --processes", 1);
            }
            if (self::isDaemonOrLanguageServer()) {
                // This will never be supported
                throw new UsageException("--save-baseline does not make sense to use in Daemon mode or as a language server.", 1);
            }
        }
    }

    private static function ensureServerRunsSingleAnalysisProcess(): void
    {
        if (!self::isDaemonOrLanguageServer()) {
            return;
        }
        // If the client has multiple files open at once (and requests analysis of multiple files),
        // then there there would be multiple processes doing analysis.
        //
        // This would not work with Phan's current design - the socket used by the daemon can only be used by one process.
        // Also, the implementation of some requests such as "Go to Definition", "Find References" (planned), etc. assume Phan runs as a single process.
        $processes = Config::getValue('processes');
        if ($processes !== 1) {
            \fprintf(STDERR, "Notice: Running with processes=1 instead of processes=%s - the daemon/language server assumes it will run as a single process" . PHP_EOL, (string)\json_encode($processes));
            Config::setValue('processes', 1);
        }
        if (Config::getValue('__analyze_twice')) {
            \fwrite(STDERR, "Notice: Running analysis phase once instead of --analyze-twice - the daemon/language server assumes it will run as a single process" . PHP_EOL);
            Config::setValue('__analyze_twice', false);
        }
    }

    /**
     * @internal (visible for tests)
     */
    public static function getPluginSuggestionText(string $plugin_path_or_name): string
    {
        $plugin_dirname = ConfigPluginSet::getBuiltinPluginDirectory();
        $candidates = [];
        foreach (\scandir($plugin_dirname) as $basename) {
            if (\substr($basename, -4) !== '.php') {
                continue;
            }
            $plugin_name = \substr($basename, 0, -4);
            $candidates[$plugin_name] = $plugin_name;
        }
        $suggestions = IssueFixSuggester::getSuggestionsForStringSet($plugin_path_or_name, $candidates);
        if (!$suggestions) {
            return '';
        }
        return ' (Did you mean ' . \implode(' or ', $suggestions) . '?)';
    }

    /**
     * Recompute the list of files (used in daemon mode or language server mode)
     */
    public function recomputeFileList(): void
    {
        $this->file_list = $this->file_list_in_config;

        if (!$this->file_list_only) {
            // Merge in any files given in the config
            /** @var list<string> */
            $this->file_list = \array_merge(
                $this->file_list,
                Config::getValue('file_list')
            );

            // Merge in any directories given in the config
            foreach (Config::getValue('directory_list') as $directory_name) {
                $this->file_list = \array_merge(
                    $this->file_list,
                    self::directoryNameToFileList($directory_name)
                );
            }

            // Don't scan anything twice
            $this->file_list = self::uniqueFileList($this->file_list);
        }

        // Exclude any files that should be excluded from
        // parsing and analysis (not read at all)
        if (count(Config::getValue('exclude_file_list')) > 0) {
            $exclude_file_set = [];
            foreach (Config::getValue('exclude_file_list') as $file) {
                $normalized_file = \str_replace('\\', '/', $file);
                $exclude_file_set[$normalized_file] = true;
                $exclude_file_set["./$normalized_file"] = true;
            }

            $this->file_list = \array_values(\array_filter(
                $this->file_list,
                static function (string $file) use ($exclude_file_set): bool {
                    // Handle edge cases such as 'mydir/subdir\subsubdir' on Windows, if mydir/subdir was in the Phan config.
                    return !isset($exclude_file_set[\str_replace('\\', '/', $file)]);
                }
            ));
        }
    }

    /**
     * @param string[] $file_list
     * @return list<string> $file_list without duplicates
     */
    public static function uniqueFileList(array $file_list): array
    {
        $result = [];
        foreach ($file_list as $file) {
            // treat src/a.php, src//a.php, and src\a.php (on Windows) as the same file
            $file_key = \preg_replace('@/{2,}@', '/', \str_replace(\DIRECTORY_SEPARATOR, '/', $file));
            if (!isset($result[$file_key])) {
                $result[$file_key] = $file;
            }
        }
        return \array_values($result);
    }

    /**
     * @return void - exits on usage error
     * @throws UsageException
     */
    private static function checkCanDaemonize(string $protocol, string $opt): void
    {
        $opt = strlen($opt) >= 2 ? "--$opt" : "-$opt";
        if (!in_array($protocol, \stream_get_transports(), true)) {
            throw new UsageException("The $protocol:///path/to/file schema is not supported on this system, cannot create a daemon with $opt", 1);
        }
        if (!Config::getValue('language_server_use_pcntl_fallback') && !\function_exists('pcntl_fork')) {
            throw new UsageException("The pcntl extension is not available to fork a new process, so $opt will not be able to create workers to respond to requests.", 1);
        }
        if ($opt === '--daemonize-socket' && Config::getValue('daemonize_tcp')) {
            throw new UsageException('Can specify --daemonize-socket or --daemonize-tcp-port only once', 1);
        } elseif (($opt === '--daemonize-tcp-host' || $opt === '--daemonize-tcp-port') && Config::getValue('daemonize_socket')) {
            throw new UsageException("Can specify --daemonize-socket or $opt only once", 1);
        }
    }

    /**
     * @return list<string>
     * Get the set of files to analyze
     */
    public function getFileList(): array
    {
        return $this->file_list;
    }

    public const INIT_HELP = <<<'EOT'
 --init
   [--init-level=3]
   [--init-analyze-dir=path/to/src]
   [--init-analyze-file=path/to/file.php]
   [--init-no-composer]

  Generates a `.phan/config.php` in the current directory
  based on the project's composer.json.
  The logic used to generate the config file is currently very simple.
  Some third party classes (e.g. in vendor/)
  will need to be manually added to 'directory_list' or excluded,
  and you may end up with a large number of issues to be manually suppressed.
  See https://github.com/phan/phan/wiki/Tutorial-for-Analyzing-a-Large-Sloppy-Code-Base

  [--init-level <level>] affects the generated settings in `.phan/config.php`
    (e.g. null_casts_as_array).
    `--init-level` can be set to 1 (strictest) to 5 (least strict)
  [--init-analyze-dir <dir>] can be used as a relative path alongside directories
    that Phan infers from composer.json's "autoload" settings
  [--init-analyze-file <file>] can be used as a relative path alongside files
    that Phan infers from composer.json's "bin" settings
  [--init-no-composer] can be used to tell Phan that the project
    is not a composer project.
    Phan will not check for composer.json or vendor/,
    and will not include those paths in the generated config.
  [--init-overwrite] will allow 'phan --init' to overwrite .phan/config.php.

EOT;

    // FIXME: If I stop using defined() in UnionTypeVisitor,
    // this will warn about the undefined constant EXIT_SUCCESS when a
    // user-defined constant is used in parse phase in a function declaration
    /**
     * Print usage message to stdout.
     * @internal
     */
    public static function usage(string $msg = '', ?int $exit_code = EXIT_SUCCESS, int $usage_type = UsageException::PRINT_NORMAL, bool $forbid_color = true): void
    {
        global $argv;

        if ($msg !== '') {
            self::printHelpSection("ERROR:");
            self::printHelpSection(" $msg\n", $forbid_color);
        }

        $init_help = self::INIT_HELP;
        echo "Usage: {$argv[0]} [options] [files...]\n";
        if ($usage_type === UsageException::PRINT_INVALID_ARGS) {
            self::printHelpSection("Type {$argv[0]} --help (or --extended-help) for usage.\n");
            if ($exit_code === null) {
                return;
            }
            exit($exit_code);
        }
        if ($usage_type === UsageException::PRINT_INIT_ONLY) {
            self::printHelpSection($init_help . "\n");
            if ($exit_code === null) {
                return;
            }
            exit($exit_code);
        }
        self::printHelpSection(
            <<<EOB
 -f, --file-list <filename>
  A file containing a list of PHP files to be analyzed

 -l, --directory <directory>
  A directory that should be parsed for class and
  method information. After excluding the directories
  defined in --exclude-directory-list, the remaining
  files will be statically analyzed for errors.

  Thus, both first-party and third-party code being used by
  your application should be included in this list.

  You may include multiple `--directory <directory>` options.

 --exclude-file <file>
  A file that should not be parsed or analyzed (or read
  at all). This is useful for excluding hopelessly
  unanalyzable files.

 -3, --exclude-directory-list <dir_list>
  A comma-separated list of directories that defines files
  that will be excluded from static analysis, but whose
  class and method information should be included.
  (can be repeated, ignored if --include-analysis-file-list is used)

  Generally, you'll want to include the directories for
  third-party code (such as "vendor/") in this list.

 -I, --include-analysis-file-list <file_list>
  A comma-separated list of files that will be included in
  static analysis. All others won't be analyzed.
  (can be repeated)

  This is primarily intended for performing standalone
  incremental analysis.

 -d, --project-root-directory </path/to/project>
  The directory of the project to analyze.
  Phan expects this directory to contain the configuration file `.phan/config.php`.
  If not provided, the current working directory is analyzed.

 -r, --file-list-only <file>
  A file containing a list of PHP files to be analyzed to the
  exclusion of any other directories or files passed in. This
  is unlikely to be useful.

 -k, --config-file <file>
  A path to a config file to load (instead of the default of
  `.phan/config.php`).

 -m, --output-mode <mode>
  Output mode from 'text', 'verbose', 'json', 'csv', 'codeclimate', 'checkstyle', 'pylint', or 'html'

 -o, --output <filename>
  Output filename

$init_help
 -C, --color, --no-color
  Add colors to the outputted issues.
  This is recommended for only --output-mode=text (the default) and 'verbose'

  [--color-scheme={default,code,eclipse_dark,vim,light,light_high_contrast}]
    This (or the environment variable PHAN_COLOR_SCHEME) can be used to set the color scheme for emitted issues.

 -p, --progress-bar, --no-progress-bar, --long-progress-bar
  Show progress bar. --no-progress-bar disables the progress bar.
  --long-progress-bar shows a progress bar that doesn't overwrite the current line.

 -D, --debug
  Print debugging output to stderr. Useful for looking into performance issues or crashes.

 -q, --quick
  Quick mode - doesn't recurse into all function calls

 -b, --backward-compatibility-checks
  Check for potential PHP 5 -> PHP 7 BC issues

 --target-php-version {7.0,7.1,7.2,7.3,7.4,8.0,native}
  The PHP version that the codebase will be checked for compatibility against.
  For best results, the PHP binary used to run Phan should have the same PHP version.
  (Phan relies on Reflection for some param counts
   and checks for undefined classes/methods/functions)

 --minimum-target-php-version {7.0,7.1,7.2,7.3,7.4,8.0,native}
  The PHP version that will be used for feature/syntax compatibility warnings.

 -i, --ignore-undeclared
  Ignore undeclared functions and classes

 -y, --minimum-severity <level>
  Minimum severity level (low=0, normal=5, critical=10) to report.
  Defaults to `--minimum-severity 0` (i.e. `--minimum-severity low`)

 -c, --parent-constructor-required
  Comma-separated list of classes that require
  parent::__construct() to be called

 -x, --dead-code-detection
  Emit issues for classes, methods, functions, constants and
  properties that are probably never referenced and can
  be removed. This implies `--unused-variable-detection`.

 -u, --unused-variable-detection
  Emit issues for variables, parameters and closure use variables
  that are probably never referenced.
  This has a few known false positives, e.g. for loops or branches.

 -t, --redundant-condition-detection
  Emit issues for conditions such as `is_int(expr)` that are redundant or impossible.

  This has some known false positives for loops, variables set in loops,
  and global variables.

 -j, --processes <int>
  The number of parallel processes to run during the analysis
  phase. Defaults to 1.

 -z, --signature-compatibility
  Analyze signatures for methods that are overrides to ensure
  compatibility with what they're overriding.

 --disable-cache
  Don't cache any ASTs from the polyfill/fallback.

  ASTs from the native parser (php-ast) don't need to be cached.

  This is useful if Phan will be run only once and php-ast is unavailable (e.g. in Travis)

 --disable-plugins
  Don't run any plugins. Slightly faster.

 -P, --plugin <pluginName|path/to/Plugin.php>
  Add a plugin to run. This flag can be repeated.
  (Either pass the name of the plugin or a relative/absolute path to the plugin)

 --strict-method-checking
  Warn if any type in a method invocation's object is definitely not an object,
  or any type in an invoked expression is not a callable.
  (Enables the config option `strict_method_checking`)

 --strict-param-checking
  Warn if any type in an argument's union type cannot be cast to
  the parameter's expected union type.
  (Enables the config option `strict_param_checking`)

 --strict-property-checking
  Warn if any type in a property assignment's union type
  cannot be cast to a type in the property's declared union type.
  (Enables the config option `strict_property_checking`)

 --strict-object-checking
  Warn if any type of the object expression for a property access
  does not contain that property.
  (Enables the config option `strict_object_checking`)

 --strict-return-checking
  Warn if any type in a returned value's union type
  cannot be cast to the declared return type.
  (Enables the config option `strict_return_checking`)

 -S, --strict-type-checking
  Equivalent to
  `--strict-method-checking --strict-object-checking --strict-param-checking --strict-property-checking --strict-return-checking`.

 --use-fallback-parser
  If a file to be analyzed is syntactically invalid
  (i.e. "php --syntax-check path/to/file" would emit a syntax error),
  then retry, using a different, slower error tolerant parser to parse it.
  (And phan will then analyze what could be parsed).
  This flag is experimental and may result in unexpected exceptions or errors.
  This flag does not affect excluded files and directories.

 --allow-polyfill-parser
  If the `php-ast` extension isn't available or is an outdated version,
  then use a slower parser (based on tolerant-php-parser) instead.
  Note that https://github.com/Microsoft/tolerant-php-parser
  has some known bugs which may result in false positive parse errors.

 --force-polyfill-parser
  Use a slower parser (based on tolerant-php-parser) instead of the native parser,
  even if the native parser is available.
  Useful mainly for debugging.

 -s, --daemonize-socket </path/to/file.sock>
  Unix socket for Phan to listen for requests on, in daemon mode.

 --daemonize-tcp-host <hostname>
  TCP hostname for Phan to listen for JSON requests on, in daemon mode.
  (e.g. `default`, which is an alias for host `127.0.0.1`, or `0.0.0.0` for
  usage with Docker). `phan_client` can be used to communicate with the Phan Daemon.

 --daemonize-tcp-port <default|1024-65535>
  TCP port for Phan to listen for JSON requests on, in daemon mode.
  (e.g. `default`, which is an alias for port 4846.)
  `phan_client` can be used to communicate with the Phan Daemon.

 --save-baseline <path/to/baseline.php>
  Generates a baseline of pre-existing issues that can be used to suppress
  pre-existing issues in subsequent runs (with --load-baseline)

  This baseline depends on the environment, CLI and config settings used to run Phan
  (e.g. --dead-code-detection, plugins, etc.)

  Paths such as .phan/baseline.php, .phan/baseline_deadcode.php, etc. are recommended.

 -B, --load-baseline <path/to/baseline.php>
  Loads a baseline of pre-existing issues to suppress.

  (For best results, the baseline should be generated with the same/similar
  environment and settings as those used to run Phan)

 --analyze-twice
  Runs the analyze phase twice. Because Phan gathers additional type information for properties, return types, etc. during analysis,
  this may emit a more complete list of issues.

  This cannot be used with --processes <int>.

 -v, --version
  Print Phan's version number

 -h, --help
  This help information

 --extended-help
  This help information, plus less commonly used flags
  (E.g. for daemon mode)

EOB
            ,
            $forbid_color
        );
        if ($usage_type === UsageException::PRINT_EXTENDED) {
            self::printHelpSection(
                <<<EOB

Extended help:
 -a, --dump-ast
  Emit an AST for each file rather than analyze.

 --dump-parsed-file-list
  Emit a newline-separated list of files Phan would parse to stdout.
  This is useful to verify that options such as exclude_file_regex are
  properly set up, or to run other checks on the files Phan would parse.

 --dump-analyzed-file-list
  Emit a newline-separated list of files Phan would analyze to stdout.

 --dump-signatures-file <filename>
  Emit JSON serialized signatures to the given file.
  This uses a method signature format similar to FunctionSignatureMap.php.

 --dump-ctags=basic
  Dump a ctags file to <project root>/tags using the parsed and analyzed files
  in the Phan config.
  Currently, this only dumps classes/constants/functions/properties,
  and not variable definitions.
  This should be used with --quick, and can't be used with --processes <int>.

 --always-exit-successfully-after-analysis
  Always exit with an exit code of 0, even if unsuppressed issues were emitted.
  This helps in checking if Phan crashed.

 --automatic-fix
  Automatically fix any issues Phan is capable of fixing.
  NOTE: This is a work in progress and limited to a small subset of issues
  (e.g. unused imports on their own line)

 --force-polyfill-parser-with-original-tokens
  Force tracking the original tolerant-php-parser and tokens in every node
  generated by the polyfill as `\$node->tolerant_ast_node`, where possible.
  This is slower and more memory intensive.
  Official or third-party plugins implementing functionality such as
  `--automatic-fix` may end up requiring this,
  because the original tolerant-php-parser node contains the original formatting
  and token locations.

 --find-signature <paramUnionType1->paramUnionType2->returnUnionType>
  Find a signature in the analyzed codebase that is similar to the argument.
  See `tool/phoogle` for examples.

 --memory-limit <memory_limit>
  Sets the memory limit for analysis (per process).
  This is useful when developing or when you want guarantees on memory limits.
  K, M, and G are optional suffixes (Kilobytes, Megabytes, Gigabytes).

 --print-memory-usage-summary
  Prints a summary of memory usage and maximum memory usage.
  This is accurate when there is one analysis process.

 --markdown-issue-messages
  Emit issue messages with markdown formatting.

 --absolute-path-issue-messages
  Emit issues with their absolute paths instead of relative paths.
  This does not affect files mentioned within the issue.

 --analyze-all-files
  Ignore the --exclude-directory-list <dir_list> flag and `exclude_analysis_directory_list` config settings and analyze all files that were parsed.
  This is slow, but useful when third-party files being parsed have incomplete type information.
  Also see --analyze-twice.

 --constant-variable-detection
  Emit issues for variables that could be replaced with literals or constants.
  (i.e. they are declared once (as a constant expression) and never modified).
  This is almost entirely false positives for most coding styles.
  Implies --unused-variable-detection

 -X, --dead-code-detection-prefer-false-positive
  When performing dead code detection, prefer emitting false positives
  (reporting dead code that is not actually dead) over false negatives
  (failing to report dead code). This implies `--dead-code-detection`.

 --debug-emitted-issues={basic,verbose}
  Print backtraces of emitted issues which weren't suppressed to stderr.

 --debug-signal-handler
  Set up a signal handler that can handle interrupts, SIGUSR1, and SIGUSR2.
  This requires pcntl, and slows down Phan. When this option is enabled,

  Ctrl-C (kill -INT <pid>) can be used to make Phan stop and print a crash report.
  (This is useful for diagnosing why Phan or a plugin is slow or not responding)
  kill -USR1 <pid> can be used to print a backtrace and continue running.
  kill -USR2 <pid> can be used to print a backtrace, plus values of parameters, and continue running.

 --baseline-summary-type={ordered_by_count,ordered_by_type,none}
  Configures the summary comment generated by --save-baseline. Does not affect analysis.

 --language-server-on-stdin
  Start the language server (For the Language Server protocol).
  This is a different protocol from --daemonize, clients for various IDEs already exist.

 --language-server-tcp-server <addr>
  Start the language server listening for TCP connections on <addr> (e.g. 127.0.0.1:<port>)

 --language-server-tcp-connect <addr>
  Start the language server and connect to the client listening on <addr> (e.g. 127.0.0.1:<port>)

 --language-server-analyze-only-on-save
  Prevent the client from sending change notifications (Only notify the language server when the user saves a document)
  This significantly reduces CPU usage, but clients won't get notifications about issues immediately.

 --language-server-disable-go-to-definition, --language-server-enable-go-to-definition
  Disables/Enables support for "Go To Definition" and "Go To Type Definition" in the Phan Language Server.
  Enabled by default.

 --language-server-disable-hover, --language-server-enable-hover
  Disables/Enables support for "Hover" in the Phan Language Server.
  Enabled by default.

 --language-server-disable-completion, --language-server-enable-completion
  Disables/Enables support for "Completion" in the Phan Language Server.
  Enabled by default.

 --language-server-completion-vscode
  Adds a workaround to make completion of variables and static properties
  that are compatible with language clients such as VS Code.

 --language-server-verbose
  Emit verbose logging messages related to the language server implementation to stderr.
  This is useful when developing or debugging language server clients.

 --language-server-disable-output-filter
  Emit all issues detected from the language server (e.g. invalid phpdoc in parsed files),
  not just issues in files currently open in the editor/IDE.
  This can be very verbose and has more false positives.

  This is useful when developing or debugging language server clients.

 --language-server-allow-missing-pcntl
  No-op (This is the default behavior).
  Allow the fallback that doesn't use pcntl (New and experimental) to be used if the pcntl extension is not installed.
  This is useful for running the language server on Windows.

 --language-server-hide-category
  Remove the Phan issue category from diagnostic messages.
  Makes issue messages slightly shorter.

 --language-server-force-missing-pcntl
  Force Phan to use the fallback for when pcntl is absent (New and experimental). Useful for debugging that fallback.

 --language-server-require-pcntl
  Don't start the language server if PCNTL isn't installed (don't use the fallback). Useful for debugging.

 --language-server-min-diagnostics-delay-ms <0..1000>
  Sets a minimum delay between publishing diagnostics (i.e. Phan issues) to the language client.
  This can be increased to work around race conditions in clients processing Phan issues (e.g. if your editor/IDE shows outdated diagnostics)
  Defaults to 0. (no delay)

 --native-syntax-check </path/to/php_binary>
  If php_binary (e.g. `php72`, `/usr/bin/php`) can be found in `\$PATH`, enables `InvokePHPNativeSyntaxCheckPlugin`
  and adds `php_binary` (resolved using `\$PATH`) to the `php_native_syntax_check_binaries` array of `plugin_config`
  (treated here as initially being the empty array)
  Phan exits if any php binary could not be found.

  This can be repeated to run native syntax checks with multiple php versions.

 --require-config-exists
  Exit immediately with an error code if `.phan/config.php` does not exist.

 --help-annotations
  Print details on annotations supported by Phan.

EOB
                ,
                $forbid_color
            );
        }
        if ($exit_code === null) {
            return;
        }
        exit($exit_code);
    }

    /**
     * Prints a warning to stderr (except for the label, nothing else is colorized).
     * This clears the progress bar if needed.
     *
     * NOTE: Callers should usually add a trailing newline.
     */
    public static function printWarningToStderr(string $message): void
    {
        self::printToStderr(self::colorizeHelpSectionIfSupported('WARNING: ') . $message);
    }

    /**
     * Prints an error to stderr (except for the label, nothing else is colorized).
     * This clears the progress bar if needed.
     *
     * NOTE: Callers should usually add a trailing newline.
     */
    public static function printErrorToStderr(string $message): void
    {
        self::printToStderr(self::colorizeHelpSectionIfSupported('ERROR: ') . $message);
    }

    /**
     * Prints to stderr, clearing the progress bar if needed.
     * NOTE: Callers should usually add a trailing newline.
     */
    public static function printToStderr(string $message): void
    {
        if (self::shouldClearStderrBeforePrinting()) {
            // http://ascii-table.com/ansi-escape-sequences.php
            // > Clears all characters from the cursor position to the end of the line (including the character at the cursor position).
            $message = "\033[2K" . $message;
        }
        if (\defined('STDERR')) {
            fwrite(STDERR, $message);
        } else {
            // Fallback in case Phan runs interactively or in non-CLI SAPIs.
            // This is incomplete.
            echo $message;
        }
    }

    /**
     * Check if the progress bar should be cleared.
     */
    private static function shouldClearStderrBeforePrinting(): bool
    {
        // Don't clear if a regular progress bar isn't being rendered.
        if (!CLI::shouldShowProgress()) {
            return false;
        }
        if (CLI::shouldShowLongProgress() || CLI::shouldShowDebugOutput()) {
            return false;
        }
        // @phan-suppress-next-line PhanUndeclaredFunction
        if (\function_exists('sapi_windows_vt100_support') && !\sapi_windows_vt100_support(STDERR)) {
            return false;
        }
        return true;
    }

    /**
     * Prints a section of the help or usage message to stdout.
     * @internal
     */
    public static function printHelpSection(string $section, bool $forbid_color = false, bool $toStderr = false): void
    {
        if (!$forbid_color) {
            $section = self::colorizeHelpSectionIfSupported($section);
        }
        if ($toStderr) {
            CLI::printToStderr($section);
        } else {
            echo $section;
        }
    }

    /**
     * Add ansi color codes to the CLI flags included in the --help or --extended-help message,
     * but only if the CLI/config flags and environment supports it.
     */
    public static function colorizeHelpSectionIfSupported(string $section): string
    {
        if (Config::getValue('color_issue_messages') ?? (!self::hasNoColorEnv() && self::supportsColor(\STDOUT))) {
            $section = self::colorizeHelpSection($section);
        }
        return $section;
    }

    /**
     * Add ansi color codes to the CLI flags included in the --help or --extended-help message.
     */
    public static function colorizeHelpSection(string $section): string
    {
        $colorize_flag_cb = /** @param list<string> $match */ static function (array $match): string {
            [$_, $prefix, $cli_flag, $suffix] = $match;
            $colorized_cli_flag = Colorizing::colorizeTextWithColorCode(Colorizing::STYLES['green'], $cli_flag);
            return $prefix . $colorized_cli_flag . $suffix;
        };
        $long_flag_regex = '(()((?:--)(?:' . \implode('|', array_map(static function (string $option): string {
            return \preg_quote(\rtrim($option, ':'));
        }, self::GETOPT_LONG_OPTIONS)) . '))([^\w-]|$))';
        $section = \preg_replace_callback($long_flag_regex, $colorize_flag_cb, $section);
        $short_flag_regex = '((\s|\b|\')(-[' . \str_replace(':', '', self::GETOPT_SHORT_OPTIONS) . '])([^\w-]))';

        $section = \preg_replace_callback($short_flag_regex, $colorize_flag_cb, $section);

        $colorize_opt_cb = /** @param list<string> $match */ static function (array $match): string {
            $cli_flag = $match[0];
            return Colorizing::colorizeTextWithColorCode(Colorizing::STYLES['yellow'], $cli_flag);
        };
        $section = \preg_replace_callback('@<\S+>|\{\S+\}@', $colorize_opt_cb, $section);
        $section = \preg_replace('@^ERROR:@', Colorizing::colorizeTextWithColorCode(Colorizing::STYLES['light_red'], '\0'), $section);
        $section = \preg_replace('@^WARNING:@', Colorizing::colorizeTextWithColorCode(Colorizing::STYLES['yellow'], '\0'), $section);
        return $section;
    }

    /**
     * Finds potentially misspelled flags and returns them as a string
     *
     * This will use levenshtein distance, showing the first one or two flags
     * which match with a distance of <= 5
     *
     * @param string $key Misspelled key to attempt to correct
     * @internal
     */
    public static function getFlagSuggestionString(
        string $key
    ): string {
        $trim = static function (string $s): string {
            return \rtrim($s, ':');
        };
        $generate_suggestion = static function (string $suggestion): string {
            return (strlen($suggestion) === 1 ? '-' : '--') . $suggestion;
        };
        $generate_suggestion_text = static function (string $suggestion, string ...$other_suggestions) use ($generate_suggestion): string {
            $suggestions = \array_merge([$suggestion], $other_suggestions);
            return ' (did you mean ' . \implode(' or ', array_map($generate_suggestion, $suggestions)) . '?)';
        };
        $short_options = \array_filter(array_map($trim, \str_split(self::GETOPT_SHORT_OPTIONS)));
        if (strlen($key) === 1) {
            if (in_array($key, $short_options, true)) {
                return $generate_suggestion_text($key);
            }
            $alternate = \ctype_lower($key) ? \strtoupper($key) : \strtolower($key);
            if (in_array($alternate, $short_options, true)) {
                return $generate_suggestion_text($alternate);
            }
            return '';
        } elseif ($key === '') {
            return '';
        } elseif (strlen($key) > 255) {
            // levenshtein refuses to compute for longer strings
            return '';
        }
        // include short options in case a typo is made like -aa instead of -a
        $known_flags = \array_merge(self::GETOPT_LONG_OPTIONS, $short_options);

        $known_flags = array_map($trim, $known_flags);

        $similarities = [];

        $key_lower = \strtolower($key);
        foreach ($known_flags as $flag) {
            if (strlen($flag) === 1 && \stripos($key, $flag) === false) {
                // Skip over suggestions of flags that have no common characters
                continue;
            }
            $distance = \levenshtein($key_lower, \strtolower($flag));
            // distance > 5 is too far off to be a typo
            // Make sure that if two flags have the same distance, ties are sorted alphabetically
            if ($distance > 5) {
                continue;
            }
            if ($key === $flag) {
                if (in_array($key . ':', self::GETOPT_LONG_OPTIONS, true)) {
                    return " (This option is probably missing the required value. Or this option may not apply to a regular Phan analysis, and/or it may be unintentionally unhandled in \Phan\CLI::__construct())";
                } else {
                    return " (This option may not apply to a regular Phan analysis, and/or it may be unintentionally unhandled in \Phan\CLI::__construct())";
                }
            }
            $similarities[$flag] = [$distance, "x" . \strtolower($flag), $flag];
        }

        \asort($similarities); // retain keys and sort descending
        $similarity_values = \array_values($similarities);

        if (count($similarity_values) >= 2 && ($similarity_values[1][0] <= $similarity_values[0][0] + 1)) {
            // If the next-closest suggestion isn't close to as similar as the closest suggestion, just return the closest suggestion
            return $generate_suggestion_text($similarity_values[0][2], $similarity_values[1][2]);
        } elseif (count($similarity_values) >= 1) {
            return $generate_suggestion_text($similarity_values[0][2]);
        }
        return '';
    }

    /**
     * Checks if a file (not a folder) which has potentially not yet been created on disk should be parsed.
     * @param string $file_path a relative path to a file within the project
     */
    public static function shouldParse(string $file_path): bool
    {
        $exclude_file_regex = Config::getValue('exclude_file_regex');
        if ($exclude_file_regex && self::isPathMatchedByRegex($exclude_file_regex, $file_path)) {
            return false;
        }
        $file_extensions = Config::getValue('analyzed_file_extensions');

        if (!\is_array($file_extensions) || count($file_extensions) === 0) {
            return false;
        }
        $extension = \pathinfo($file_path, \PATHINFO_EXTENSION);
        if (!is_string($extension) || !in_array($extension, $file_extensions, true)) {
            return false;
        }

        $directory_regex = Config::getValue('__directory_regex');
        return $directory_regex && \preg_match($directory_regex, $file_path) > 0;
    }

    /**
     * @param string $directory_name
     * The name of a directory to scan for files ending in `.php`.
     *
     * @return list<string>
     * A list of PHP files in the given directory
     *
     * @throws InvalidArgumentException
     * if there is nothing to analyze
     */
    private static function directoryNameToFileList(
        string $directory_name
    ): array {
        $file_list = [];

        try {
            $file_extensions = Config::getValue('analyzed_file_extensions');

            if (!\is_array($file_extensions) || count($file_extensions) === 0) {
                throw new InvalidArgumentException(
                    'Empty list in config analyzed_file_extensions. Nothing to analyze.'
                );
            }

            $exclude_file_regex = Config::getValue('exclude_file_regex');
            $filter_folder_or_file = /** @param mixed $unused_key */ static function (SplFileInfo $file_info, $unused_key, \RecursiveIterator $iterator) use ($file_extensions, $exclude_file_regex): bool {
                try {
                    if (\in_array($file_info->getBaseName(), ['.', '..'], true)) {
                        // Exclude '.' and '..'
                        return false;
                    }
                    if ($file_info->isDir()) {
                        if (!$iterator->hasChildren()) {
                            return false;
                        }
                        // Compare exclude_file_regex against the relative path of the folder within the project
                        // (E.g. src/subfolder/)
                        if ($exclude_file_regex && self::isPathMatchedByRegex($exclude_file_regex, $file_info->getPathname() . '/')) {
                            // E.g. for phan itself, excludes vendor/psr/log/Psr/Log/Test and vendor/symfony/console/Tests
                            return false;
                        }

                        return true;
                    }

                    if (!in_array($file_info->getExtension(), $file_extensions, true)) {
                        return false;
                    }
                    if (!$file_info->isFile()) {
                        // Handle symlinks to invalid real paths
                        $file_path = $file_info->getRealPath() ?: $file_info->__toString();
                        CLI::printErrorToStderr("Unable to read file $file_path: SplFileInfo->isFile() is false for SplFileInfo->getType() == " . \var_export(self::getSplFileInfoType($file_info), true) . "\n");
                        return false;
                    }
                    if (!$file_info->isReadable()) {
                        $file_path = $file_info->getRealPath();
                        CLI::printErrorToStderr("Unable to read file $file_path: SplFileInfo->isReadable() is false, getPerms()=" . \sprintf("%o(octal)", @$file_info->getPerms()) . "\n");
                        return false;
                    }

                    // Compare exclude_file_regex against the relative path within the project
                    // (E.g. src/foo.php)
                    if ($exclude_file_regex && self::isPathMatchedByRegex($exclude_file_regex, $file_info->getPathname())) {
                        return false;
                    }
                } catch (Exception $e) {
                    CLI::printErrorToStderr(\sprintf("Unexpected error checking if %s should be parsed: %s %s\n", $file_info->getPathname(), \get_class($e), $e->getMessage()));
                    return false;
                }

                return true;
            };
            $iterator = new \RecursiveIteratorIterator(
                new \RecursiveCallbackFilterIterator(
                    new \RecursiveDirectoryIterator(
                        $directory_name,
                        \RecursiveDirectoryIterator::FOLLOW_SYMLINKS
                    ),
                    $filter_folder_or_file
                )
            );

            $file_list = \array_keys(\iterator_to_array($iterator));
        } catch (Exception $exception) {
            CLI::printWarningToStderr("Caught exception while listing files in '$directory_name': {$exception->getMessage()}\n");
        }

        // Normalize leading './' in paths.
        $normalized_file_list = [];
        foreach ($file_list as $file_path) {
            $file_path = \preg_replace('@^(\.[/\\\\]+)+@', '', $file_path);
            // Treat src/file.php and src//file.php and src\file.php the same way
            $normalized_file_list[\preg_replace("@[/\\\\]+@", "\0", $file_path)] = $file_path;
        }
        \uksort($normalized_file_list, 'strcmp');
        return \array_values($normalized_file_list);
    }

    private static function getSplFileInfoType(SplFileInfo $info): string
    {
        try {
            return @$info->getType();
        } catch (Exception $e) {
            return "(unknown: {$e->getMessage()})";
        }
    }

    /**
     * Returns true if the progress bar was requested and it makes sense to display.
     */
    public static function shouldShowProgress(): bool
    {
        return (Config::getValue('progress_bar') || Config::getValue('debug_output')) &&
            !Config::getValue('dump_ast') &&
            !self::isDaemonOrLanguageServer();
    }

    /**
     * Returns true if the long version of the progress bar should be shown.
     * Precondition: shouldShowProgress is true.
     */
    public static function shouldShowLongProgress(): bool
    {
        return Config::getValue('__long_progress_bar');
    }

    /**
     * Returns true if this is a daemon or language server responding to requests
     */
    public static function isDaemonOrLanguageServer(): bool
    {
        return Config::getValue('daemonize_tcp') ||
            Config::getValue('daemonize_socket') ||
            Config::getValue('language_server_config');
    }

    /**
     * Should this show --debug output
     */
    public static function shouldShowDebugOutput(): bool
    {
        return Config::getValue('debug_output') && !self::isDaemonOrLanguageServer();
    }

    /**
     * Check if a path name is excluded by regex, in a platform independent way.
     * Normalizes $path_name on Windows so that '/' is always the directory separator.
     *
     * @param string $exclude_file_regex - PHP regex
     * @param string $path_name - path name within project, beginning with user-provided directory name.
     *                            On windows, may contain '\'.
     *
     * @return bool - True if the user's configured regex is meant to exclude $path_name
     */
    public static function isPathMatchedByRegex(
        string $exclude_file_regex,
        string $path_name
    ): bool {
        // Make this behave the same way on Linux/Unix and on Windows.
        if (DIRECTORY_SEPARATOR === '\\') {
            $path_name = \str_replace(DIRECTORY_SEPARATOR, '/', $path_name);
        }
        return \preg_match($exclude_file_regex, $path_name) > 0;
    }

    // Bound the percentage to [0, 1]
    private static function boundPercentage(float $p): float
    {
        return \min(\max($p, 0.0), 1.0);
    }

    /**
     * Update a progress bar on the screen
     *
     * @param string $msg
     * A short message to display with the progress
     * meter
     *
     * @param float $p
     * The percentage to display
     *
     * @param ?(string|FQSEN|AddressableElement) $details
     * Details about what is being analyzed within the phase for $msg
     *
     * @param ?int $offset
     * The index of this event in the list of events that will be emitted
     *
     * @param ?int $count
     * The number of events in the list.
     * This is constant for 'parse' and 'analyze' phases, but may change for other phases.
     */
    public static function progress(
        string $msg,
        float $p,
        $details = null,
        ?int $offset = null,
        ?int $count = null
    ): void {
        if ($msg !== self::$current_progress_state_any) {
            self::$current_progress_state_any = $msg;
            Type::handleChangeCurrentProgressState($msg);
        }
        if (self::shouldShowDebugOutput()) {
            self::debugProgress($msg, $p, $details);
            return;
        }
        if (!self::shouldShowProgress()) {
            return;
        }
        // Bound the percentage to [0, 1]
        $p = self::boundPercentage($p);

        static $previous_update_time = 0.0;
        $time = \microtime(true);

        // If not enough time has elapsed, then don't update the progress bar.
        // Making the update frequency based on time (instead of the number of files)
        // prevents the terminal from rapidly flickering while processing small files.
        if ($time - $previous_update_time < Config::getValue('progress_bar_sample_interval')) {
            // Make sure to output 100% for all phases, to avoid confusion.
            // https://github.com/phan/phan/issues/2694
            // e.g. `tool/phoogle --progress-bar` will stop partially through the 'method' phase otherwise.
            if ($p < 1.0) {
                return;
            }
        }
        $previous_update_time = $time;
        if ($msg === 'analyze' && Writer::isForkPoolWorker()) {
            // The original process of the fork pool is responsible for rendering the combined progress.
            Writer::recordProgress($p, (int)$offset, (int)$count);
            return;
        }
        $memory = \memory_get_usage() / 1024 / 1024;
        $peak = \memory_get_peak_usage() / 1024 / 1024;

        self::outputProgressLine($msg, $p, $memory, $peak, $offset, $count);
    }

    /** @var ?string the current state of CLI::progress, with any progress bar */
    private static $current_progress_state_any = null;

    /** @var ?string the state for long progress */
    private static $current_progress_state_long_progress = null;
    /** @var int the number of events that were handled */
    private static $current_progress_offset_long_progress = 0;

    // 80 - strlen(' 9999 / 9999 (100%) 9999MB') == 54
    private const PROGRESS_WIDTH = 54;

    /**
     * Returns the number of columns in the terminal
     */
    private static function getColumns(): int
    {
        static $columns = null;
        if ($columns === null) {
            // Only call this once per process, since it can be rather expensive
            $columns = (new Terminal())->getWidth();
        }
        return $columns;
    }

    /**
     * @internal
     */
    public static function outputProgressLine(string $msg, float $p, float $memory, float $peak, ?int $offset = null, ?int $count = null): void
    {
        if (self::shouldShowLongProgress()) {
            self::showLongProgress($msg, $p, $memory, $offset, $count);
            return;
        }

        $columns = self::getColumns();
        $left_side = \str_pad($msg, 10, ' ', STR_PAD_LEFT) .  ' ';
        if ($columns - (60 + 10) > 19) {
            $percent_progress = \sprintf('%1$ 5.1f', (int)(1000 * $p) / 10);
        } else {
            $percent_progress = \sprintf("%1$ 3d", (int)(100 * $p));
        }
        // Don't make the current memory usage in the progress bar shorter (avoid showing "MBB")
        $width = \max(2, strlen((string)(int)$peak));
        $right_side =
               " " . $percent_progress . "%" .
               \sprintf(' %' . $width . 'dMB/%' . $width . 'dMB', (int)$memory, (int)$peak);
        // @phan-suppress-previous-line PhanPluginPrintfVariableFormatString

        // strlen("  99% 999MB/999MB") == 17
        $used_length = strlen($left_side) + \max(17, strlen($right_side));
        $remaining_length = $columns - $used_length;
        $remaining_length = \min(60, \max(0, $remaining_length));
        if ($remaining_length > 0) {
            $progress_bar = self::renderInnerProgressBar($remaining_length, $p);
        } else {
            $progress_bar = '';
            $right_side = \ltrim($right_side);
        }

        // Build up a string, then make a single call to fwrite(). Should be slightly faster and smoother to render to the console.
        $msg = "\r" .
               $left_side .
               $progress_bar .
               $right_side .
               "\r";
        fwrite(STDERR, $msg);
    }

    /**
     * Print an end to progress bars or debug output
     */
    public static function endProgressBar(): void
    {
        static $did_end = false;
        if ($did_end) {
            // Overkill as a sanity check
            return;
        }
        $did_end = true;
        if (self::shouldShowDebugOutput()) {
            fwrite(STDERR, "Phan's analysis is complete\n");
            return;
        }
        if (self::shouldShowProgress()) {
            // Print a newline to stderr to visuall separate stderr from stdout
            fwrite(STDERR, PHP_EOL);
            \fflush(\STDOUT);
        }
    }

    /**
     * @param ?(string|FQSEN|AddressableElement) $details
     */
    public static function debugProgress(string $msg, float $p, $details): void
    {
        $pct = \sprintf("%d%%", (int)(100 * self::boundPercentage($p)));

        if ($details === null) {
            return;
        }
        if ($details instanceof AddressableElement) {
            $details = $details->getFQSEN();
        }
        switch ($msg) {
            case 'parse':
            case 'analyze':
                $line = "Going to $msg '$details' ($pct)";
                break;
            case 'method':
            case 'function':
                $line = "Going to analyze $msg $details() ($pct)";
                break;
            default:
                $line = "In $msg phase, processing '$details' ($pct)";
                break;
        }
        self::debugOutput($line);
    }

    /**
     * Write a line of output for debugging.
     */
    public static function debugOutput(string $line): void
    {
        if (self::shouldShowDebugOutput()) {
            fwrite(STDERR, $line . PHP_EOL);
        }
    }

    /**
     * Renders a unicode progress bar that goes from light (left) to dark (right)
     * The length in the console is the positive integer $length
     * @see https://en.wikipedia.org/wiki/Block_Elements
     */
    private static function renderInnerProgressBar(int $length, float $p): string
    {
        $current_float = $p * $length;
        $current = (int)$current_float;
        $rest = \max($length - $current, 0);

        if (!self::doesTerminalSupportUtf8()) {
            // Show a progress bar of "XXXX>------" in Windows when utf-8 is unsupported.
            $progress_bar = str_repeat("X", $current);
            $delta = $current_float - $current;
            if ($delta > 0.5) {
                $progress_bar .= ">" . str_repeat("-", $rest - 1);
            } else {
                $progress_bar .= str_repeat("-", $rest);
            }
            return $progress_bar;
        }
        // The left-most characters are "Light shade"
        $progress_bar = str_repeat("\u{2588}", $current);
        $delta = $current_float - $current;
        if ($delta > 1.0 / 3) {
            // The between character is "Full block" or "Medium shade" or "solid shade".
            // The remaining characters on the right are "Full block" (darkest)
            $first = $delta > 2.0 / 3 ? "\u{2593}" : "\u{2592}";
            $progress_bar .= $first . str_repeat("\u{2591}", $rest - 1);
        } else {
            $progress_bar .= str_repeat("\u{2591}", $rest);
        }
        return self::colorizeProgressBarSegment($progress_bar);
    }

    private static function colorizeProgressBarSegment(string $segment): string
    {
        if ($segment === '') {
            return '';
        }
        $progress_bar_color = $_ENV['PHAN_COLOR_PROGRESS_BAR'] ?? '';
        if ($progress_bar_color !== '' && CLI::supportsColor(STDERR)) {
            $progress_bar_color = Colorizing::STYLES[\strtolower($progress_bar_color)] ?? $progress_bar_color;
            return Colorizing::colorizeTextWithColorCode($progress_bar_color, $segment);
        }
        return $segment;
    }

    /**
     * Shows a long version of the progress bar, suitable for Continuous Integration logs
     */
    private static function showLongProgress(string $msg, float $p, float $memory, ?int $offset, ?int $count): void
    {
        $buf = self::renderLongProgress($msg, $p, $memory, $offset, $count);
        // Do a single write call (more efficient than multiple calls)
        if (strlen($buf) > 0) {
            fwrite(STDERR, $buf);
        }
    }

    /**
     * Reset the long progress state to the initial state.
     *
     * Useful for --analyze-twice
     */
    public static function resetLongProgressState(): void
    {
        self::$current_progress_offset_long_progress = 0;
        self::$current_progress_state_long_progress = null;
    }

    private static function renderLongProgress(string $msg, float $p, float $memory, ?int $offset, ?int $count): string
    {
        $buf = '';
        if ($msg !== self::$current_progress_state_long_progress) {
            switch ($msg) {
                case 'parse':
                    $buf = "Parsing files..." . PHP_EOL;
                    break;
                case 'classes':
                    $buf = "Analyzing classes..." . PHP_EOL;
                    break;
                case 'function':
                    $buf = "Analyzing functions..." . PHP_EOL;
                    break;
                case 'method':
                    $buf = "Analyzing methods..." . PHP_EOL;
                    break;
                case 'analyze':
                    static $did_print = false;
                    if ($did_print) {
                        $buf = "Analyzing files a second time..." . PHP_EOL;
                    } else {
                        $buf = "Analyzing files..." . PHP_EOL;
                        $did_print = true;
                    }
                    break;
                case 'dead code':
                    $buf = "Checking for dead code..." . PHP_EOL;
                    break;
                default:
                    $buf = "In '$msg' phase\n";
            }
            self::$current_progress_state_long_progress = $msg;
            self::$current_progress_offset_long_progress = 0;
        }
        if (self::doesTerminalSupportUtf8()) {
            $chr = "\u{2591}";
        } else {
            $chr = ".";
        }
        if (in_array($msg, ['analyze', 'parse'], true)) {
            while (self::$current_progress_offset_long_progress < $offset) {
                $old_mod = self::$current_progress_offset_long_progress % self::PROGRESS_WIDTH;
                $len = (int) min($offset - self::$current_progress_offset_long_progress, self::PROGRESS_WIDTH - $old_mod);
                if (!$len) {
                    // impossible
                    break;
                }

                $buf .= self::colorizeProgressBarSegment(str_repeat($chr, $len));
                self::$current_progress_offset_long_progress += $len;
                $mod = self::$current_progress_offset_long_progress % self::PROGRESS_WIDTH;
                if ($mod === 0 || self::$current_progress_offset_long_progress === $count) {
                    if ($mod) {
                        $buf .= str_repeat(" ", self::PROGRESS_WIDTH - $mod);
                    }
                    // @phan-suppress-next-line PhanPluginPrintfVariableFormatString
                    $buf .= " " . \sprintf(
                        "%" . strlen((string)(int)$count) . "d / %d (%3d%%) %.0fMB" . PHP_EOL,
                        min(self::$current_progress_offset_long_progress, $count),
                        (int)$count,
                        100 * $p,
                        $memory
                    );
                }
            }
        } else {
            $offset = (int)($p * self::PROGRESS_WIDTH);
            if (self::$current_progress_offset_long_progress < $offset) {
                $buf .= self::colorizeProgressBarSegment(str_repeat($chr, $offset - self::$current_progress_offset_long_progress));
                self::$current_progress_offset_long_progress = $offset;
                if (self::$current_progress_offset_long_progress === self::PROGRESS_WIDTH) {
                    $buf .= ' ' . \sprintf("%.0fMB" . PHP_EOL, $memory);
                }
            }
        }
        return $buf;
    }

    /**
     * Guess if the terminal supports utf-8.
     * In some locales, windows is set to a non-utf-8 codepoint.
     *
     * @see https://github.com/phan/phan/issues/2572
     * @see https://en.wikipedia.org/wiki/Code_page#Windows_code_pages
     * @suppress PhanUndeclaredFunction, UnusedSuppression the function exists only in Windows.
     * @suppress PhanImpossibleTypeComparison, PhanRedundantCondition, PhanImpossibleCondition, PhanSuspiciousValueComparison the value for strtoupper is inferred as a literal.
     */
    public static function doesTerminalSupportUtf8(): bool
    {
        if (getenv('PHAN_NO_UTF8')) {
            return false;
        }
        if (\PHP_OS_FAMILY === 'Windows') {
            if (!\function_exists('sapi_windows_cp_is_utf8') || !\sapi_windows_cp_is_utf8()) {
                return false;
            }
        }
        return true;
    }

    /**
     * Look for a `.phan/config` file up to a few directories
     * up the hierarchy and apply anything in there to
     * the configuration.
     * @throws UsageException
     */
    private function maybeReadConfigFile(bool $require_config_exists): void
    {

        // If the file doesn't exist here, try a directory up
        $config_file_name = $this->config_file;
        $config_file_name =
            StringUtil::isNonZeroLengthString($config_file_name)
            ? \realpath($config_file_name)
            : \implode(DIRECTORY_SEPARATOR, [
                Config::getProjectRootDirectory(),
                '.phan',
                'config.php'
            ]);

        // Totally cool if the file isn't there
        if ($config_file_name === false || !\file_exists($config_file_name)) {
            if ($require_config_exists) {
                // But if the CLI option --require-config-exists is provided, exit immediately.
                // (Include extended help documenting that option)
                if ($config_file_name !== false) {
                    throw new UsageException("Could not find a config file at '$config_file_name', but --require-config-exists was set", EXIT_FAILURE, UsageException::PRINT_EXTENDED);
                } else {
                    $msg = \sprintf(
                        "Could not figure out the path for config file %s, but --require-config-exists was set",
                        StringUtil::encodeValue($this->config_file)
                    );
                    throw new UsageException($msg, EXIT_FAILURE, UsageException::PRINT_EXTENDED);
                }
            }
            return;
        }

        // Read the configuration file
        $config = require($config_file_name);

        // Write each value to the config
        foreach ($config as $key => $value) {
            Config::setValue($key, $value);
        }
    }

    /**
     * This will assert that ast\parse_code or a polyfill can be called.
     * @throws AssertionError on failure
     */
    private static function ensureASTParserExists(): void
    {
        if (Config::getValue('use_polyfill_parser')) {
            return;
        }
        if (!\extension_loaded('ast')) {
            self::printHelpSection(
                // phpcs:ignore Generic.Files.LineLength.MaxExceeded
                "ERROR: The php-ast extension must be loaded in order for Phan to work. Either install and enable php-ast, or invoke Phan with the CLI option --allow-polyfill-parser (which is noticeably slower)\n",
                false,
                true
            );
            \phan_output_ast_installation_instructions();
            exit(EXIT_FAILURE);
        }
        self::sanityCheckAstVersion();

        try {
            // Split up the opening PHP tag to fix highlighting in vim.
            \ast\parse_code(
                '<' . '?php 42;',
                Config::AST_VERSION
            );
        } catch (\LogicException $_) {
            self::printHelpSection(
                'ERROR: Unknown AST version ('
                . Config::AST_VERSION
                . ') in configuration. '
                . "You may need to rebuild the latest version of the php-ast extension.\n"
                . "See https://github.com/phan/phan#getting-started for more details.\n"
                . "(You are using php-ast " . (new ReflectionExtension('ast'))->getVersion() . ", but " . Config::MINIMUM_AST_EXTENSION_VERSION . " or newer is required. Alternately, test with --force-polyfill-parser (which is noticeably slower))\n",
                false,
                true
            );
            exit(EXIT_FAILURE);
        }

        // Workaround for https://github.com/nikic/php-ast/issues/79
        try {
            \ast\parse_code(
                '<' . '?php syntaxerror',
                Config::AST_VERSION
            );
            self::printHelpSection(
                'ERROR: Expected ast\\parse_code to throw ParseError on invalid inputs. Configured AST version: '
                . Config::AST_VERSION
                . '. '
                . "You may need to rebuild the latest version of the php-ast extension.\n",
                false,
                true
            );
            exit(EXIT_FAILURE);
        } catch (\ParseError $_) {
            // error message may validate with locale and version, don't validate that.
        }
    }

    /**
     * This duplicates the check in Bootstrap.php, in case opcache.file_cache has outdated information about whether extension_loaded('ast') is true. exists.
     */
    private static function sanityCheckAstVersion(): void
    {
        $ast_version = (string)\phpversion('ast');
        if (\version_compare($ast_version, '1.0.0') <= 0) {
            if ($ast_version === '') {
                // Seen in php 7.3 with file_cache when ast is initially enabled but later disabled, due to the result of extension_loaded being assumed to be a constant by opcache.
                fwrite(STDERR, "ERROR: extension_loaded('ast') is true, but phpversion('ast') is the empty string. You probably need to clear opcache (opcache.file_cache='" . \ini_get('opcache.file_cache') . "')" . PHP_EOL);
            }
            // NOTE: We haven't loaded the autoloader yet, so these issue messages can't be colorized.
            \fprintf(
                STDERR,
                "ERROR: Phan 3.x requires php-ast 1.0.7+ because it depends on AST version 80. php-ast '%s' is installed." . PHP_EOL,
                $ast_version
            );
            require_once __DIR__ . '/Bootstrap.php';
            \phan_output_ast_installation_instructions();
            \fwrite(STDERR, "Exiting without analyzing files." . PHP_EOL);
            exit(1);
        }
    }

    /**
     * Returns a string that can be used to check if dev-master versions changed (approximately).
     *
     * This is useful for checking if caches (e.g. of ASTs) should be invalidated.
     */
    public static function getDevelopmentVersionId(): string
    {
        $news_path = \dirname(__DIR__) . '/NEWS.md';
        $version = self::PHAN_VERSION;
        if (\file_exists($news_path)) {
            $version .= '-' . \filesize($news_path);
        }
        return $version;
    }

    /**
     * If any problematic extensions are installed, then restart without them
     * @suppress PhanAccessMethodInternal
     */
    public function restartWithoutProblematicExtensions(): void
    {
        $extensions_to_disable = [];
        if (self::shouldRestartToExclude('xdebug')) {
            $extensions_to_disable[] = 'xdebug';
            // Restart if Xdebug is loaded, unless the environment variable PHAN_ALLOW_XDEBUG is set.
            if (!getenv('PHAN_DISABLE_XDEBUG_WARN')) {
                fwrite(STDERR, <<<EOT
[info] Disabling Xdebug: Phan is around five times as slow when Xdebug is enabled (Xdebug only makes sense when debugging Phan itself)
[info] To run Phan with Xdebug, set the environment variable PHAN_ALLOW_XDEBUG to 1.
[info] To disable this warning, set the environment variable PHAN_DISABLE_XDEBUG_WARN to 1.
[info] To include function signatures of Xdebug, see .phan/internal_stubs/xdebug.phan_php

EOT
                );
            }
        }
        if (self::shouldRestartToExclude('uopz')) {
            // NOTE: uopz seems to cause instability when used and switched from enabled to disabled.
            //
            // TODO create and link to stubs if https://github.com/krakjoe/uopz/issues/123 is completed.
            $extensions_to_disable[] = 'uopz';
            fwrite(
                STDERR,
                <<<EOT
[info] Restarting with uopz disabled, it can cause unpredictable behavior.
[info] Set the environment variable PHAN_ALLOW_UOPZ to 1 to disable this message and to allow uopz.
[info] If you are not using uopz to debug Phan, removing uopz from php.ini or setting the ini setting uopz.disable=1 is recommended before running Phan.

EOT
            );
        }
        if (self::shouldRestartToExclude('grpc') && self::willUseMultipleProcesses()) {
            // This still hangs when phan runs with --processes 2, even in 1.22.0
            $extensions_to_disable[] = 'grpc';
            fwrite(
                STDERR,
                "[info] grpc can cause php to hang when Phan is run with options that require forking." . PHP_EOL .
                "[info] Restarting with grpc disabled." . PHP_EOL .
                "[info] Set the environment variable PHAN_ALLOW_GRPC to 1 to disable this message and to allow grpc." . PHP_EOL
            );
        }
        // php-ast + opcache causes issues if we suddenly restart without an outdated php-ast version, so there's no good way to exclude an outdated 'ast'.
        // See https://github.com/phan/phan/issues/2954 for details.

        if ($extensions_to_disable) {
            $ini_handler = new Restarter('phan');
            $ini_handler->setLogger(new StderrLogger());
            foreach ($extensions_to_disable as $extension) {
                $ini_handler->disableExtension($extension);
            }
            // Automatically restart if problematic extensions are loaded
            $ini_handler->check();
        }
    }

    private static function shouldRestartToExclude(string $extension): bool
    {
        return \extension_loaded($extension) && !getenv('PHAN_ALLOW_' . \strtoupper($extension));
    }

    private static function willUseMultipleProcesses(): bool
    {
        if (Config::getValue('processes') > 1) {
            return true;
        }
        if (Config::getValue('language_server_use_pcntl_fallback')) {
            return false;
        }
        $config = Config::getValue('language_server_config');
        if ($config && !isset($config['stdin'])) {
            return true;
        }
        if (Config::getValue('daemonize_tcp')) {
            return true;
        }
        return false;
    }
}<|MERGE_RESOLUTION|>--- conflicted
+++ resolved
@@ -83,11 +83,7 @@
     /**
      * This should be updated to x.y.z-dev after every release, and x.y.z before a release.
      */
-<<<<<<< HEAD
-    public const PHAN_VERSION = '4.0.0-RC3-dev';
-=======
-    public const PHAN_VERSION = '3.2.9';
->>>>>>> 4ae0db99
+    public const PHAN_VERSION = '4.0.0';
 
     /**
      * List of short flags passed to getopt
@@ -1131,7 +1127,7 @@
                 }
             }
             if ($valid_files === 0) {
-                // TODO convert this to an error in Phan 3.
+                // TODO convert this to an error in Phan 5.
                 $error_message = \sprintf(
                     "None of the files to analyze in %s exist - This will be an error in future Phan releases." . PHP_EOL,
                     Config::getProjectRootDirectory()
@@ -2757,7 +2753,7 @@
             // NOTE: We haven't loaded the autoloader yet, so these issue messages can't be colorized.
             \fprintf(
                 STDERR,
-                "ERROR: Phan 3.x requires php-ast 1.0.7+ because it depends on AST version 80. php-ast '%s' is installed." . PHP_EOL,
+                "ERROR: Phan 4.x requires php-ast 1.0.7+ because it depends on AST version 80. php-ast '%s' is installed." . PHP_EOL,
                 $ast_version
             );
             require_once __DIR__ . '/Bootstrap.php';
