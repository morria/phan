<?php declare(strict_types=1);

namespace Phan;

use AssertionError;
use InvalidArgumentException;
use Phan\Config\Initializer;
use Phan\Daemon\ExitException;
use Phan\Exception\UsageException;
use Phan\Language\Element\Comment\Builder;
use Phan\Library\StringUtil;
use Phan\Output\Collector\BufferingCollector;
use Phan\Output\Filter\CategoryIssueFilter;
use Phan\Output\Filter\ChainedIssueFilter;
use Phan\Output\Filter\FileIssueFilter;
use Phan\Output\Filter\MinimumSeverityFilter;
use Phan\Output\PrinterFactory;
use Phan\Plugin\ConfigPluginSet;
use Phan\Plugin\Internal\MethodSearcherPlugin;
use ReflectionExtension;
use Symfony\Component\Console\Output\ConsoleOutput;
use Symfony\Component\Console\Output\OutputInterface;
use Symfony\Component\Console\Output\StreamOutput;
use Symfony\Component\Console\Terminal;

use function array_slice;
use function count;
use function in_array;
use function is_array;
use function is_resource;
use function is_string;
use function strlen;

use const DIRECTORY_SEPARATOR;
use const EXIT_FAILURE;
use const EXIT_SUCCESS;
use const FILE_IGNORE_NEW_LINES;
use const FILE_SKIP_EMPTY_LINES;
use const FILTER_VALIDATE_INT;
use const FILTER_VALIDATE_IP;
use const PHP_OS;
use const STDERR;
use const STR_PAD_LEFT;

/**
 * Contains methods for parsing CLI arguments to Phan,
 * outputting to the CLI, as well as helper methods to retrieve files/folders
 * for the analyzed project.
 *
 * @phan-file-suppress PhanPartialTypeMismatchArgumentInternal
 * @phan-file-suppress PhanPluginDescriptionlessCommentOnPublicMethod
 */
class CLI
{
    /**
     * This should be updated to x.y.z-dev after every release, and x.y.z before a release.
     */
    const PHAN_VERSION = '1.2.6';

    /**
     * List of short flags passed to getopt
     * still available: g,n,t,u,w
     * @internal
     */
    const GETOPT_SHORT_OPTIONS = 'f:m:o:c:k:aeqbr:pid:3:y:l:xj:zhvs:SCP:I:';

    /**
     * List of long flags passed to getopt
     * @internal
     */
    const GETOPT_LONG_OPTIONS = [
        'allow-polyfill-parser',
        'automatic-fix',
        'backward-compatibility-checks',
        'color',
        'config-file:',
        'daemonize-socket:',
        'daemonize-tcp-host:',
        'daemonize-tcp-port:',
        'dead-code-detection',
        'directory:',
        'disable-cache',
        'disable-plugins',
        'dump-ast',
        'dump-parsed-file-list',
        'dump-signatures-file:',
        'find-signature:',
        'exclude-directory-list:',
        'exclude-file:',
        'extended-help',
        'file-list:',
        'file-list-only:',
        'force-polyfill-parser',
        'help',
        'help-annotations',
        'ignore-undeclared',
        'include-analysis-file-list:',
        'init',
        'init-level:',
        'init-analyze-dir:',
        'init-analyze-file:',
        'init-no-composer',
        'init-overwrite',
        'language-server-analyze-only-on-save',
        'language-server-on-stdin',
        'language-server-tcp-connect:',
        'language-server-tcp-server:',
        'language-server-verbose',
        'language-server-disable-output-filter',
        'language-server-hide-category',
        'language-server-allow-missing-pcntl',
        'language-server-force-missing-pcntl',
        'language-server-require-pcntl',
        'language-server-enable',
        'language-server-enable-go-to-definition',
        'language-server-enable-hover',
        'language-server-enable-completion',
        'language-server-completion-vscode',
        'markdown-issue-messages',
        'memory-limit:',
        'minimum-severity:',
        'output:',
        'output-mode:',
        'parent-constructor-required:',
        'polyfill-parse-all-element-doc-comments',
        'plugin:',
        'print-memory-usage-summary',
        'processes:',
        'progress-bar',
        'project-root-directory:',
        'quick',
        'require-config-exists',
        'signature-compatibility',
        'strict-method-checking',
        'strict-param-checking',
        'strict-property-checking',
        'strict-return-checking',
        'strict-type-checking',
        'target-php-version:',
        'unused-variable-detection',
        'use-fallback-parser',
        'use-project-composer-autoloader',
        'version',
    ];

    /**
     * @var OutputInterface used for outputting the formatted issue messages.
     */
    private $output;

    /**
     * @return OutputInterface
     * @suppress PhanUnreferencedPublicMethod not used yet.
     */
    public function getOutput() : OutputInterface
    {
        return $this->output;
    }

    /**
     * @var array<int,string>
     * The set of file names to analyze
     */
    private $file_list_in_config = [];

    /**
     * @var array<int,string>
     * The set of file names to analyze
     */
    private $file_list = [];

    /**
     * @var bool
     * Set to true to ignore all files and directories
     * added by means other than -file-list-only on the CLI
     */
    private $file_list_only = false;

    /**
     * @var string|null
     * A possibly null path to the config file to load
     */
    private $config_file = null;

    /**
     * @param string|string[] $value
     * @return array<int,string>
     */
    public static function readCommaSeparatedListOrLists($value) : array
    {
        if (is_array($value)) {
            $value = \implode(',', $value);
        }
        $value_set = [];
        foreach (\explode(',', (string)$value) as $file) {
            if ($file === '') {
                continue;
            }
            $value_set[$file] = true;
        }
        return \array_map('strval', \array_keys($value_set));
    }

    /**
     * @param array<string,mixed> $opts
     * @param array<int,string> $argv
     * @throws UsageException
     */
    private function checkAllArgsUsed(array $opts, array &$argv)
    {
        $pruneargv = [];
        foreach ($opts as $opt => $value) {
            foreach ($argv as $key => $chunk) {
                $regex = '/^' . (isset($opt[1]) ? '--' : '-') . \preg_quote((string) $opt, '/') . '/';

                if (in_array($chunk, is_array($value) ? $value : [$value])
                    && $argv[$key - 1][0] == '-'
                    || \preg_match($regex, $chunk)
                ) {
                    $pruneargv[] = $key;
                }
            }
        }

        while (count($pruneargv) > 0) {
            $key = \array_pop($pruneargv);
            unset($argv[$key]);
        }

        foreach ($argv as $arg) {
            if ($arg[0] == '-') {
                throw new UsageException("Unknown option '{$arg}'", EXIT_FAILURE);
            }
        }
    }

    /**
     * Creates a CLI object from argv
     */
    public static function fromArgv() : CLI
    {
        global $argv;

        // Parse command line args
        $opts = \getopt(self::GETOPT_SHORT_OPTIONS, self::GETOPT_LONG_OPTIONS);
        $opts = $opts ?? [];

        try {
            return new self($opts, $argv);
        } catch (UsageException $e) {
            self::usage($e->getMessage(), (int)$e->getCode(), $e->print_extended_help);
            exit((int)$e->getCode());  // unreachable
        } catch (ExitException $e) {
            $message = $e->getMessage();
            if ($message) {
                \fwrite(STDERR, $message);
            }
            exit($e->getCode());
        }
    }

    /**
     * Create and read command line arguments, configuring
     * \Phan\Config as a side effect.
     *
     * @param array<string,string|array<int,mixed>|false> $opts
     * @param array<int,string> $argv
     * @return CLI
     * @throws ExitException
     * @throws UsageException
     * @internal - used for unit tests only
     */
    public static function fromRawValues(array $opts, array $argv)
    {
        return new self($opts, $argv);
    }

    /**
     * Create and read command line arguments, configuring
     * \Phan\Config as a side effect.
     *
     * @param array<string,string|array<int,mixed>|false> $opts
     * @param array<int,string> $argv
     * @return void
     * @throws ExitException
     * @throws UsageException
     */
    private function __construct(array $opts, array $argv)
    {
        if (\array_key_exists('extended-help', $opts)) {
            throw new UsageException('', EXIT_SUCCESS, true);  // --help prints help and calls exit(0)
        }
        if (\array_key_exists('h', $opts) || \array_key_exists('help', $opts)) {
            throw new UsageException();  // --help prints help and calls exit(0)
        }
        if (\array_key_exists('help-annotations', $opts)) {
            $result = "See https://github.com/phan/phan/wiki/Annotating-Your-Source-Code for more details." . \PHP_EOL . \PHP_EOL;

            $result .= "Annotations specific to Phan:" . \PHP_EOL;
            // @phan-suppress-next-line PhanAccessClassConstantInternal
            foreach (Builder::SUPPORTED_ANNOTATIONS as $key => $_) {
                $result .= "- " . $key . \PHP_EOL;
            }
            throw new ExitException($result, EXIT_SUCCESS);
        }
        if (\array_key_exists('v', $opts ?? []) || \array_key_exists('version', $opts ?? [])) {
            \printf("Phan %s\n", self::PHAN_VERSION);
            throw new ExitException('', EXIT_SUCCESS);
        }

        // Determine the root directory of the project from which
        // we route all relative paths passed in as args
        $overridden_project_root_directory = $opts['d'] ?? $opts['project-root-directory'] ?? null;
        if (\is_string($overridden_project_root_directory)) {
            if (!\is_dir($overridden_project_root_directory)) {
                throw new UsageException(StringUtil::jsonEncode($overridden_project_root_directory) . ' is not a directory', EXIT_FAILURE);
            }
            // Set the current working directory so that relative paths within the project will work.
            // TODO: Add an option to allow searching ancestor directories?
            \chdir($overridden_project_root_directory);
        }
        $cwd = \getcwd();
        if (!is_string($cwd)) {
            \fwrite(STDERR, "Failed to find current working directory\n");
            exit(1);
        }
        Config::setProjectRootDirectory($cwd);

        if (\array_key_exists('init', $opts)) {
            $exit_code = Initializer::initPhanConfig($opts);
            if ($exit_code === 0) {
                exit($exit_code);
            }
            throw new UsageException('', $exit_code);
        }

        // Before reading the config, check for an override on
        // the location of the config file path.
        $config_file_override = $opts['k'] ?? $opts['config-file'] ?? null;
        if ($config_file_override !== null) {
            if (!is_string($config_file_override)) {
                // Doesn't work for a mix of -k and --config-file, but low priority
                throw new ExitException("Expected exactly one file for --config-file, but saw " . StringUtil::jsonEncode($config_file_override) . "\n", 1);
            }
            if (!\is_file($config_file_override)) {
                throw new ExitException("Could not find the config file override " . StringUtil::jsonEncode($config_file_override) . "\n", 1);
            }
            $this->config_file = $config_file_override;
        }

        if (isset($opts['language-server-force-missing-pcntl'])) {
            Config::setValue('language_server_use_pcntl_fallback', true);
        } elseif (!isset($opts['language-server-require-pcntl'])) {
            // --language-server-allow-missing-pcntl is now the default
            if (!\extension_loaded('pcntl')) {
                Config::setValue('language_server_use_pcntl_fallback', true);
            }
        }

        // Now that we have a root directory, attempt to read a
        // configuration file `.phan/config.php` if it exists
        $this->maybeReadConfigFile(\array_key_exists('require-config-exists', $opts));

        $this->output = new ConsoleOutput();
        $factory = new PrinterFactory();
        $printer_type = 'text';
        $minimum_severity = Config::getValue('minimum_severity');
        $mask = -1;

        foreach ($opts as $key => $value) {
            $key = (string)$key;
            switch ($key) {
                case 'r':
                case 'file-list-only':
                    // Mark it so that we don't load files through
                    // other mechanisms.
                    $this->file_list_only = true;

                    // Empty out the file list
                    $this->file_list_in_config = [];

                    // Intentionally fall through to load the
                    // file list
                case 'f':
                case 'file-list':
                    $file_list = \is_array($value) ? $value : [$value];
                    foreach ($file_list as $file_name) {
                        if (!is_string($file_name)) {
                            \error_log("invalid argument for --file-list");
                            continue;
                        }
                        $file_path = Config::projectPath($file_name);
                        if (\is_file($file_path) && \is_readable($file_path)) {
                            $lines = \file(Config::projectPath($file_name), FILE_IGNORE_NEW_LINES | FILE_SKIP_EMPTY_LINES);
                            if (is_array($lines)) {
                                $this->file_list_in_config = \array_merge(
                                    $this->file_list_in_config,
                                    $lines
                                );
                                continue;
                            }
                        }
                        \error_log("Unable to read file $file_path");
                    }
                    break;
                case 'l':
                case 'directory':
                    if (!$this->file_list_only) {
                        $directory_list = \is_array($value) ? $value : [$value];
                        foreach ($directory_list as $directory_name) {
                            if (!is_string($directory_name)) {
                                \error_log("Invalid --directory setting");
                                return;
                            }
                            $this->file_list_in_config = \array_merge(
                                $this->file_list,
                                \array_values($this->directoryNameToFileList(
                                    $directory_name
                                ))
                            );
                        }
                    }
                    break;
                case 'k':
                case 'config-file':
                    break;
                case 'm':
                case 'output-mode':
                    if (!is_string($value) || !in_array($value, $factory->getTypes(), true)) {
                        throw new UsageException(
                            \sprintf(
                                'Unknown output mode %s. Known values are [%s]',
                                StringUtil::jsonEncode($value),
                                \implode(',', $factory->getTypes())
                            ),
                            EXIT_FAILURE
                        );
                    }
                    $printer_type = $value;
                    break;
                case 'c':
                case 'parent-constructor-required':
                    Config::setValue('parent_constructor_required', \explode(',', $value));
                    break;
                case 'q':
                case 'quick':
                    Config::setValue('quick_mode', true);
                    break;
                case 'b':
                case 'backward-compatibility-checks':
                    Config::setValue('backward_compatibility_checks', true);
                    break;
                case 'p':
                case 'progress-bar':
                    Config::setValue('progress_bar', true);
                    break;
                case 'a':
                case 'dump-ast':
                    Config::setValue('dump_ast', true);
                    break;
                case 'dump-parsed-file-list':
                    Config::setValue('dump_parsed_file_list', true);
                    break;
                case 'dump-signatures-file':
                    Config::setValue('dump_signatures_file', $value);
                    break;
                case 'find-signature':
                    try {
                        if (!is_string($value)) {
                            throw new InvalidArgumentException("Expected a string, got " . \json_encode($value));
                        }
                        // @phan-suppress-next-line PhanAccessMethodInternal
                        MethodSearcherPlugin::setSearchString($value);
                    } catch (InvalidArgumentException $e) {
                        throw new UsageException("Invalid argument '$value' to --find-signature. Error: " . $e->getMessage() . "\n", EXIT_FAILURE);
                    }

                    Config::setValue('plugins', \array_merge(
                        Config::getValue('plugins'),
                        [__DIR__ . '/Plugin/Internal/MethodSearcherPluginLoader.php']
                    ));
                    break;
                case 'automatic-fix':
                    Config::setValue('plugins', \array_merge(
                        Config::getValue('plugins'),
                        [__DIR__ . '/Plugin/Internal/IssueFixingPlugin.php']
                    ));
                    break;
                case 'o':
                case 'output':
                    if (!is_string($value)) {
                        throw new UsageException(\sprintf("Invalid arguments to --output: args=%s\n", StringUtil::jsonEncode($value)), EXIT_FAILURE);
                    }
                    $output_file = \fopen($value, 'w');
                    if (!is_resource($output_file)) {
                        throw new UsageException("Failed to open output file '$value'\n", EXIT_FAILURE);
                    }
                    $this->output = new StreamOutput($output_file);
                    break;
                case 'i':
                case 'ignore-undeclared':
                    $mask &= ~Issue::CATEGORY_UNDEFINED;
                    break;
                case '3':
                case 'exclude-directory-list':
                    // @phan-suppress-next-line PhanPossiblyFalseTypeArgument
                    Config::setValue('exclude_analysis_directory_list', self::readCommaSeparatedListOrLists($value));
                    break;
                case 'exclude-file':
                    Config::setValue('exclude_file_list', \array_merge(
                        Config::getValue('exclude_file_list'),
                        \is_array($value) ? $value : [$value]
                    ));
                    break;
                case 'I':
                case 'include-analysis-file-list':
                    // @phan-suppress-next-line PhanPossiblyFalseTypeArgument
                    Config::setValue('include_analysis_file_list', self::readCommaSeparatedListOrLists($value));
                    break;
                case 'j':
                case 'processes':
                    Config::setValue('processes', (int)$value);
                    break;
                case 'z':
                case 'signature-compatibility':
                    Config::setValue('analyze_signature_compatibility', (bool)$value);
                    break;
                case 'y':
                case 'minimum-severity':
                    $minimum_severity = (int)$value;
                    break;
                case 'target-php-version':
                    Config::setValue('target_php_version', $value);
                    break;
                case 'polyfill-parse-all-element-doc-comments':
                    Config::setValue('polyfill_parse_all_element_doc_comments', true);
                    break;
                case 'd':
                case 'project-root-directory':
                    // We handle this flag before parsing options so
                    // that we can get the project root directory to
                    // base other config flags values on
                    break;
                case 'require-config-exists':
                    break;  // handled earlier.
                case 'language-server-allow-missing-pcntl':
                case 'language-server-force-missing-pcntl':
                case 'language-server-require-pcntl':
                    break;  // handled earlier
                case 'language-server-hide-category':
                    Config::setValue('language_server_hide_category_of_issues', true);
                    break;
                case 'disable-cache':
                    Config::setValue('cache_polyfill_asts', false);
                    break;
                case 'disable-plugins':
                    // Slightly faster, e.g. for daemon mode with lowest latency (along with --quick).
                    Config::setValue('plugins', []);
                    break;
                case 'P':
                case 'plugin':
                    if (!is_array($value)) {
                        $value = [$value];
                    }
                    Config::setValue(
                        'plugins',
                        \array_unique(\array_merge(Config::getValue('plugins'), $value))
                    );
                    break;
                case 'use-fallback-parser':
                    Config::setValue('use_fallback_parser', true);
                    break;
<<<<<<< HEAD
                case 'use-project-composer-autoloader':
                    Config::setValue('use_project_composer_autoloader', true);
=======
                case 'strict-method-checking':
                    Config::setValue('strict_method_checking', true);
>>>>>>> 4d704356
                    break;
                case 'strict-param-checking':
                    Config::setValue('strict_param_checking', true);
                    break;
                case 'strict-property-checking':
                    Config::setValue('strict_property_checking', true);
                    break;
                case 'strict-return-checking':
                    Config::setValue('strict_return_checking', true);
                    break;
                case 'S':
                case 'strict-type-checking':
                    Config::setValue('strict_method_checking', true);
                    Config::setValue('strict_param_checking', true);
                    Config::setValue('strict_property_checking', true);
                    Config::setValue('strict_return_checking', true);
                    break;
                case 's':
                case 'daemonize-socket':
                    $this->checkCanDaemonize('unix', $key);
                    if (!is_string($value)) {
                        throw new UsageException(\sprintf("Invalid arguments to --daemonize-socket: args=%s", StringUtil::jsonEncode($value)), EXIT_FAILURE);
                    }
                    $socket_dirname = \realpath(\dirname($value));
                    if (!is_string($socket_dirname) || !\file_exists($socket_dirname) || !\is_dir($socket_dirname)) {
                        $msg = \sprintf(
                            'Requested to create Unix socket server in %s, but folder %s does not exist',
                            StringUtil::jsonEncode($value),
                            StringUtil::jsonEncode($socket_dirname)
                        );
                        throw new UsageException($msg, 1);
                    } else {
                        Config::setValue('daemonize_socket', $value);  // Daemonize. Assumes the file list won't change. Accepts requests over a Unix socket, or some other IPC mechanism.
                    }
                    break;
                    // TODO(possible idea): HTTP server binding to 127.0.0.1, daemonize-http-port.
                case 'daemonize-tcp-host':
                    $this->checkCanDaemonize('tcp', $key);
                    Config::setValue('daemonize_tcp', true);
                    $host = \filter_var($value, FILTER_VALIDATE_IP);
                    if (\strcasecmp($value, 'default') !== 0 && !$host) {
                        throw new UsageException("daemonize-tcp-host must be the string 'default' or a valid hostname, got '$value'", 1);
                    }
                    if ($host) {
                        Config::setValue('daemonize_tcp_host', $host);
                    }
                    break;
                case 'daemonize-tcp-port':
                    $this->checkCanDaemonize('tcp', $key);
                    Config::setValue('daemonize_tcp', true);
                    $port = \filter_var($value, FILTER_VALIDATE_INT);
                    if (\strcasecmp($value, 'default') !== 0 && !($port >= 1024 && $port <= 65535)) {
                        throw new UsageException("daemonize-tcp-port must be the string 'default' or a value between 1024 and 65535, got '$value'", 1);
                    }
                    if ($port) {
                        Config::setValue('daemonize_tcp_port', $port);
                    }
                    break;
                case 'language-server-on-stdin':
                    Config::setValue('language_server_config', ['stdin' => true]);
                    break;
                case 'language-server-tcp-server':
                    // TODO: could validate?
                    Config::setValue('language_server_config', ['tcp-server' => $value]);
                    break;
                case 'language-server-tcp-connect':
                    Config::setValue('language_server_config', ['tcp' => $value]);
                    break;
                case 'language-server-analyze-only-on-save':
                    Config::setValue('language_server_analyze_only_on_save', true);
                    break;
                case 'language-server-enable-go-to-definition':
                    Config::setValue('language_server_enable_go_to_definition', true);
                    break;
                case 'language-server-enable-hover':
                    Config::setValue('language_server_enable_hover', true);
                    break;
                case 'language-server-completion-vscode':
                    break;
                case 'language-server-enable-completion':
                    Config::setValue(
                        'language_server_enable_completion',
                        isset($opts['language-server-completion-vscode']) ? Config::COMPLETION_VSCODE : true
                    );
                    break;
                case 'language-server-verbose':
                    Config::setValue('language_server_debug_level', 'info');
                    break;
                case 'language-server-disable-output-filter':
                    Config::setValue('language_server_disable_output_filter', true);
                    break;
                case 'x':
                case 'dead-code-detection':
                    Config::setValue('dead_code_detection', true);
                    break;
                case 'unused-variable-detection':
                    Config::setValue('unused_variable_detection', true);
                    break;
                case 'allow-polyfill-parser':
                    // Just check if it's installed and of a new enough version.
                    // Assume that if there is an installation, it works, and warn later in ensureASTParserExists()
                    if (!\extension_loaded('ast')) {
                        Config::setValue('use_polyfill_parser', true);
                        break;
                    }
                    $ast_version = (new ReflectionExtension('ast'))->getVersion();
                    if (\version_compare($ast_version, '0.1.5') < 0) {
                        Config::setValue('use_polyfill_parser', true);
                        break;
                    }
                    break;
                case 'force-polyfill-parser':
                    Config::setValue('use_polyfill_parser', true);
                    break;
                case 'memory-limit':
                    if (\preg_match('@^([1-9][0-9]*)([KMG])?$@', $value, $match)) {
                        \ini_set('memory_limit', $value);
                    } else {
                        \fwrite(STDERR, "Invalid --memory-limit '$value', ignoring\n");
                    }
                    break;
                case 'print-memory-usage-summary':
                    Config::setValue('print_memory_usage_summary', true);
                    break;
                case 'markdown-issue-messages':
                    Config::setValue('markdown_issue_messages', true);
                    break;
                case 'C':
                case 'color':
                    Config::setValue('color_issue_messages', true);
                    break;
                default:
                    throw new UsageException("Unknown option '-$key'" . self::getFlagSuggestionString($key), EXIT_FAILURE);
            }
        }

        self::checkPluginsExist();
        $this->ensureASTParserExists();

        $output = $this->output;
        $printer = $factory->getPrinter($printer_type, $output);
        $filter  = new ChainedIssueFilter([
            new FileIssueFilter(new Phan()),
            new MinimumSeverityFilter($minimum_severity),
            new CategoryIssueFilter($mask)
        ]);
        $collector = new BufferingCollector($filter);

        $this->checkAllArgsUsed($opts, $argv);

        Phan::setPrinter($printer);
        Phan::setIssueCollector($collector);
<<<<<<< HEAD

        $pruneargv = [];
        foreach ($opts as $opt => $value) {
            foreach ($argv as $key => $chunk) {
                $regex = '/^' . (isset($opt[1]) ? '--' : '-') . $opt . '/';

                if (in_array($chunk, is_array($value) ? $value : [$value])
                    && $argv[$key - 1][0] == '-'
                    || preg_match($regex, $chunk)
                ) {
                    $pruneargv[] = $key;
                }
            }
        }

        while (count($pruneargv) > 0) {
            $key = array_pop($pruneargv);
            unset($argv[$key]);
        }

        foreach ($argv as $arg) {
            if ($arg[0] == '-') {
                $this->usage("Unknown option '{$arg}'", EXIT_FAILURE);
            }
        }

=======
>>>>>>> 4d704356
        if (!$this->file_list_only) {
            // Merge in any remaining args on the CLI
            $this->file_list_in_config = \array_merge(
                $this->file_list_in_config,
                array_slice($argv, 1)
            );
        }

        $this->recomputeFileList();

        // We can't run dead code detection on multiple cores because
        // we need to update reference lists in a globally accessible
        // way during analysis. With our parallelization mechanism, there
        // is no shared state between processes, making it impossible to
        // have a complete set of reference lists.
        if (Config::getValue('processes') !== 1
            && Config::getValue('dead_code_detection')) {
            throw new AssertionError("We cannot run dead code detection on more than one core.");
        }
    }

    private static function checkPluginsExist()
    {
        $all_plugins_exist = true;
        foreach (Config::getValue('plugins') as $plugin_path_or_name) {
            // @phan-suppress-next-line PhanAccessMethodInternal
            $plugin_file_name = ConfigPluginSet::normalizePluginPath($plugin_path_or_name);
            if (!\is_file($plugin_file_name)) {
                $details = $plugin_file_name === $plugin_path_or_name ? '' : ' (Referenced as ' . StringUtil::jsonEncode($plugin_path_or_name) . ')';
                \fprintf(
                    STDERR,
                    "Phan could not find plugin %s%s\n",
                    StringUtil::jsonEncode($plugin_file_name),
                    $details
                );
                $all_plugins_exist = false;
            }
        }
        if (!$all_plugins_exist) {
            \fwrite(STDERR, "Exiting due to invalid plugin config.\n");
            exit(1);
        }
    }

    /**
     * @return void
     */
    public function recomputeFileList()
    {
        $this->file_list = $this->file_list_in_config;

        if (!$this->file_list_only) {
            // Merge in any files given in the config
            /** @var array<int,string> */
            $this->file_list = \array_merge(
                $this->file_list,
                Config::getValue('file_list')
            );

            // Merge in any directories given in the config
            foreach (Config::getValue('directory_list') as $directory_name) {
                $this->file_list = \array_merge(
                    $this->file_list,
                    \array_values($this->directoryNameToFileList($directory_name))
                );
            }

            // Don't scan anything twice
            $this->file_list = \array_unique($this->file_list);
        }

        // Exclude any files that should be excluded from
        // parsing and analysis (not read at all)
        if (count(Config::getValue('exclude_file_list')) > 0) {
            $exclude_file_set = [];
            foreach (Config::getValue('exclude_file_list') as $file) {
                $normalized_file = \str_replace('\\', '/', $file);
                $exclude_file_set[$normalized_file] = true;
                $exclude_file_set["./$normalized_file"] = true;
            }

            $this->file_list = \array_filter(
                $this->file_list,
                static function (string $file) use ($exclude_file_set) : bool {
                    // Handle edge cases such as 'mydir/subdir\subsubdir' on Windows, if mydir/subdir was in the Phan config.
                    return !isset($exclude_file_set[\str_replace('\\', '/', $file)]);
                }
            );
        }
    }

    /**
     * @return void - exits on usage error
     * @throws UsageException
     */
    private function checkCanDaemonize(string $protocol, string $opt)
    {
        $opt = strlen($opt) >= 2 ? "--$opt" : "-$opt";
        if (!in_array($protocol, \stream_get_transports())) {
            throw new UsageException("The $protocol:///path/to/file schema is not supported on this system, cannot create a daemon with $opt", 1);
        }
        if (!Config::getValue('language_server_use_pcntl_fallback') && !\function_exists('pcntl_fork')) {
            throw new UsageException("The pcntl extension is not available to fork a new process, so $opt will not be able to create workers to respond to requests.", 1);
        }
        if ($opt === '--daemonize-socket' && Config::getValue('daemonize_tcp')) {
            throw new UsageException('Can specify --daemonize-socket or --daemonize-tcp-port only once', 1);
        } elseif (($opt === '--daemonize-tcp-host' || $opt === '--daemonize-tcp-port') && Config::getValue('daemonize_socket')) {
            throw new UsageException("Can specify --daemonize-socket or $opt only once", 1);
        }
    }

    /**
     * @return array<int,string>
     * Get the set of files to analyze
     */
    public function getFileList() : array
    {
        return $this->file_list;
    }

    const INIT_HELP = <<<'EOT'
 --init
   [--init-level=3]
   [--init-analyze-dir=path/to/src]
   [--init-analyze-file=path/to/file.php]
   [--init-no-composer]

  Generates a `.phan/config.php` in the current directory
  based on the project's composer.json.
  The logic used to generate the config file is currently very simple.
  Some third party classes (e.g. in vendor/)
  will need to be manually added to 'directory_list' or excluded,
  and you may end up with a large number of issues to be manually suppressed.
  See https://github.com/phan/phan/wiki/Tutorial-for-Analyzing-a-Large-Sloppy-Code-Base

  [--init-level] affects the generated settings in `.phan/config.php`
    (e.g. null_casts_as_array).
    `--init-level` can be set to 1 (strictest) to 5 (least strict)
  [--init-analyze-dir] can be used as a relative path alongside directories
    that Phan infers from composer.json's "autoload" settings
  [--init-analyze-file] can be used as a relative path alongside files
    that Phan infers from composer.json's "bin" settings
  [--init-no-composer] can be used to tell Phan that the project
    is not a composer project.
    Phan will not check for composer.json or vendor/,
    and will not include those paths in the generated config.
  [--init-overwrite] will allow 'phan --init' to overwrite .phan/config.php.

EOT;

    // FIXME: If I stop using defined() in UnionTypeVisitor,
    // this will warn about the undefined constant EXIT_SUCCESS when a
    // user-defined constant is used in parse phase in a function declaration
    private static function usage(string $msg = '', int $exit_code = EXIT_SUCCESS, bool $print_extended_help = false)
    {
        global $argv;

        if ($msg !== '') {
            echo "$msg\n";
        }

        $init_help = self::INIT_HELP;
        echo <<<EOB
Usage: {$argv[0]} [options] [files...]
 -f, --file-list <filename>
  A file containing a list of PHP files to be analyzed

 -l, --directory <directory>
  A directory that should be parsed for class and
  method information. After excluding the directories
  defined in --exclude-directory-list, the remaining
  files will be statically analyzed for errors.

  Thus, both first-party and third-party code being used by
  your application should be included in this list.

  You may include multiple `--directory DIR` options.

 --exclude-file <file>
  A file that should not be parsed or analyzed (or read
  at all). This is useful for excluding hopelessly
  unanalyzable files.

 -3, --exclude-directory-list <dir_list>
  A comma-separated list of directories that defines files
  that will be excluded from static analysis, but whose
  class and method information should be included.
  (can be repeated, ignored if --include-analysis-directory-list is used)

  Generally, you'll want to include the directories for
  third-party code (such as "vendor/") in this list.

 -I, --include-analysis-file-list <file_list>
  A comma-separated list of files that will be included in
  static analysis. All others won't be analyzed.
  (can be repeated)

  This is primarily intended for performing standalone
  incremental analysis.

 -d, --project-root-directory </path/to/project>
  Hunt for a directory named `.phan` in the provided directory
  and read configuration file `.phan/config.php` from that path.

 -r, --file-list-only
  A file containing a list of PHP files to be analyzed to the
  exclusion of any other directories or files passed in. This
  is unlikely to be useful.

 -k, --config-file
  A path to a config file to load (instead of the default of
  `.phan/config.php`).

 -m <mode>, --output-mode
  Output mode from 'text', 'json', 'csv', 'codeclimate', 'checkstyle', or 'pylint'

 -o, --output <filename>
  Output filename

$init_help
 -C, --color
  Add colors to the outputted issues. Tested in Unix.
  This is recommended for only the default --output-mode ('text')

 -p, --progress-bar
  Show progress bar

 -q, --quick
  Quick mode - doesn't recurse into all function calls

 -b, --backward-compatibility-checks
  Check for potential PHP 5 -> PHP 7 BC issues

 --target-php-version {7.0,7.1,7.2,7.3,7.4,native}
  The PHP version that the codebase will be checked for compatibility against.
  For best results, the PHP binary used to run Phan should have the same PHP version.
  (Phan relies on Reflection for some param counts
   and checks for undefined classes/methods/functions)

 -i, --ignore-undeclared
  Ignore undeclared functions and classes

 -y, --minimum-severity <level in {0,5,10}>
  Minimum severity level (low=0, normal=5, critical=10) to report.
  Defaults to 0.

 -c, --parent-constructor-required
  Comma-separated list of classes that require
  parent::__construct() to be called

 -x, --dead-code-detection
  Emit issues for classes, methods, functions, constants and
  properties that are probably never referenced and can
  be removed. This implies `--unused-variable-detection`.

 --unused-variable-detection
  Emit issues for variables, parameters and closure use variables
  that are probably never referenced.
  This has a few known false positives, e.g. for loops or branches.

 -j, --processes <int>
  The number of parallel processes to run during the analysis
  phase. Defaults to 1.

 -z, --signature-compatibility
  Analyze signatures for methods that are overrides to ensure
  compatibility with what they're overriding.

 --disable-cache
  Don't cache any ASTs from the polyfill/fallback.

  ASTs from the native parser (php-ast) don't need to be cached.

  This is useful if Phan will be run only once and php-ast is unavailable (e.g. in Travis)

 --disable-plugins
  Don't run any plugins. Slightly faster.

 -P, --plugin <pluginName|path/to/Plugin.php>
  Add a plugin to run. This flag can be repeated.
  (Either pass the name of the plugin or a relative/absolute path to the plugin)

 --strict-method-checking
  Warn if any type in a method invocation's object is definitely not an object,
  or any type in an invoked expression is not a callable.
  (Enables the config option `strict_method_checking`)

 --strict-param-checking
  Warn if any type in an argument's union type cannot be cast to
  the parameter's expected union type.
  (Enables the config option `strict_param_checking`)

 --strict-property-checking
  Warn if any type in a property assignment's union type
  cannot be cast to a type in the property's declared union type.
  (Enables the config option `strict_property_checking`)

 --strict-return-checking
  Warn if any type in a returned value's union type
  cannot be cast to the declared return type.
  (Enables the config option `strict_return_checking`)

 -S, --strict-type-checking
  Equivalent to
  `--strict-method-checking --strict-param-checking --strict-property-checking --strict-return-checking`.

 --use-fallback-parser
  If a file to be analyzed is syntactically invalid
  (i.e. "php --syntax-check path/to/file" would emit a syntax error),
  then retry, using a different, slower error tolerant parser to parse it.
  (And phan will then analyze what could be parsed).
  This flag is experimental and may result in unexpected exceptions or errors.
  This flag does not affect excluded files and directories.
  
 --use-project-composer-autoloader
  If set, the project's composer autoloader will be used to locate unknown classes.
  This is especially useful if you have a large codebase and it takes a long time
  to analyze files. In this mode, pathing directly to a file with
  `phan --use-project-composer-autoloader path/to/file.php` will cause phan to skip
  analyzing all the files at startup, and instead only analyze files as they are
  required, much like how autoloading works.

 --allow-polyfill-parser
  If the `php-ast` extension isn't available or is an outdated version,
  then use a slower parser (based on tolerant-php-parser) instead.
  Note that https://github.com/Microsoft/tolerant-php-parser
  has some known bugs which may result in false positive parse errors.

 --force-polyfill-parser
  Use a slower parser (based on tolerant-php-parser) instead of the native parser,
  even if the native parser is available.
  Useful mainly for debugging.

 -s, --daemonize-socket </path/to/file.sock>
  Unix socket for Phan to listen for requests on, in daemon mode.

 --daemonize-tcp-host
  TCP hostname for Phan to listen for JSON requests on, in daemon mode.
  (e.g. 'default', which is an alias for host 127.0.0.1, or `0.0.0.0` for
  usage with Docker). `phan_client` can be used to communicate with the Phan Daemon.

 --daemonize-tcp-port <default|1024-65535>
  TCP port for Phan to listen for JSON requests on, in daemon mode.
  (e.g. 'default', which is an alias for port 4846.)
  `phan_client` can be used to communicate with the Phan Daemon.

 -v, --version
  Print Phan's version number

 -h, --help
  This help information

 --extended-help
  This help information, plus less commonly used flags
  (E.g. for daemon mode)

EOB;
        if ($print_extended_help) {
            echo <<<EOB

Extended help:
 -a, --dump-ast
  Emit an AST for each file rather than analyze.

 --dump-parsed-file-list
  Emit a newline-separated list of files Phan would parse to stdout.
  This is useful to verify that options such as exclude_file_regex are
  properly set up, or to run other checks on the files Phan would parse.

 --dump-signatures-file <filename>
  Emit JSON serialized signatures to the given file.
  This uses a method signature format similar to FunctionSignatureMap.php.

 --automatic-fix
  Automatically fix any issues Phan is capable of fixing.
  NOTE: This is a work in progress and limited to a small subset of issues
  (e.g. unused imports on their own line)

 --find-signature 'paramUnionType1->paramUnionType2->returnUnionType'
  Find a signature in the analyzed codebase that is similar to the argument.
  See tool/phoogle for examples.

 --memory-limit <memory_limit>
  Sets the memory limit for analysis (per process).
  This is useful when developing or when you want guarantees on memory limits.
  K, M, and G are optional suffixes (Kilobytes, Megabytes, Gigabytes).

 --print-memory-usage-summary
  Prints a summary of memory usage and maximum memory usage.
  This is accurate when there is one analysis process.

 --markdown-issue-messages
  Emit issue messages with markdown formatting.

 --polyfill-parse-all-element-doc-comments
  Makes the polyfill aware of doc comments on class constants and declare statements
  even when imitating parsing a PHP 7.0 codebase.

 --language-server-on-stdin
  Start the language server (For the Language Server protocol).
  This is a different protocol from --daemonize, clients for various IDEs already exist.

 --language-server-tcp-server <addr>
  Start the language server listening for TCP connections on <addr> (e.g. 127.0.0.1:<port>)

 --language-server-tcp-connect <addr>
  Start the language server and connect to the client listening on <addr> (e.g. 127.0.0.1:<port>)

 --language-server-analyze-only-on-save
  Prevent the client from sending change notifications (Only notify the language server when the user saves a document)
  This significantly reduces CPU usage, but clients won't get notifications about issues immediately.

 --language-server-enable-go-to-definition
  Enables support for "Go To Definition" and "Go To Type Definition" in the Phan Language Server.
  Disabled by default.

 --language-server-enable-hover
  Enables support for "Hover" in the Phan Language Server.
  Disabled by default.

 --language-server-enable-completion
  Enables support for "Completion" in the Phan Language Server.
  Disabled by default.

 --language-server-completion-vscode
  Adds a workaround to make completion of variables and static properties
  that are compatible with language clients such as VS Code.

 --language-server-verbose
  Emit verbose logging messages related to the language server implementation to stderr.
  This is useful when developing or debugging language server clients.

 --language-server-disable-output-filter
  Emit all issues detected from the language server (e.g. invalid phpdoc in parsed files),
  not just issues in files currently open in the editor/IDE.
  This can be very verbose and has more false positives.

  This is useful when developing or debugging language server clients.

 --language-server-allow-missing-pcntl
  No-op (This is the default behavior).
  Allow the fallback that doesn't use pcntl (New and experimental) to be used if the pcntl extension is not installed.
  This is useful for running the language server on Windows.

 --language-server-hide-category
  Remove the Phan issue category from diagnostic messages.
  Makes issue messages slightly shorter.

 --language-server-force-missing-pcntl
  Force Phan to use the fallback for when pcntl is absent (New and experimental). Useful for debugging that fallback.

 --language-server-require-pcntl
  Don't start the language server if PCNTL isn't installed (don't use the fallback). Useful for debugging.

 --require-config-exists
  Exit immediately with an error code if `.phan/config.php` does not exist.

 --help-annotations
  Print details on annotations supported by Phan
EOB;
        }
        exit($exit_code);
    }

    /**
     * Finds potentially misspelled flags and returns them as a string
     *
     * This will use levenshtein distance, showing the first one or two flags
     * which match with a distance of <= 5
     *
     * @param string $key Misspelled key to attempt to correct
     * @return string
     * @internal
     */
    public static function getFlagSuggestionString(
        string $key
    ) : string {
        $trim = static function (string $s) : string {
            return \rtrim($s, ':');
        };
        $generate_suggestion = static function (string $suggestion) : string {
            return (strlen($suggestion) === 1 ? '-' : '--') . $suggestion;
        };
        $generate_suggestion_text = static function (string $suggestion, string ...$other_suggestions) use ($generate_suggestion) : string {
            $suggestions = \array_merge([$suggestion], $other_suggestions);
            return ' (did you mean ' . \implode(' or ', \array_map($generate_suggestion, $suggestions)) . '?)';
        };
        $short_options = \array_filter(\array_map($trim, \str_split(self::GETOPT_SHORT_OPTIONS)));
        if (strlen($key) === 1) {
            $alternate = \ctype_lower($key) ? \strtoupper($key) : \strtolower($key);
            if (in_array($alternate, $short_options)) {
                return $generate_suggestion_text($alternate);
            }
            return '';
        } elseif ($key === '') {
            return '';
        }
        // include short options in case a typo is made like -aa instead of -a
        $known_flags = \array_merge(self::GETOPT_LONG_OPTIONS, $short_options);

        $known_flags = \array_map($trim, $known_flags);

        $similarities = [];

        $key_lower = \strtolower($key);
        foreach ($known_flags as $flag) {
            if (strlen($flag) === 1 && \stripos($key, $flag) === false) {
                // Skip over suggestions of flags that have no common characters
                continue;
            }
            $distance = \levenshtein($key_lower, \strtolower($flag));
            // distance > 5 is to far off to be a typo
            if ($distance <= 5) {
                $similarities[$flag] = $distance;
            }
        }

        \asort($similarities); // retain keys and sort descending
        $similar_flags = \array_keys($similarities);
        $similarity_values = \array_values($similarities);

        if (count($similar_flags) >= 2 && ($similarity_values[1] <= $similarity_values[0] + 1)) {
            // If the next-closest suggestion isn't close to as similar as the closest suggestion, just return the closest suggestion
            return $generate_suggestion_text($similar_flags[0], $similar_flags[1]);
        } elseif (count($similar_flags) >= 1) {
            return $generate_suggestion_text($similar_flags[0]);
        }
        return '';
    }

    /**
     * @param string $directory_name
     * The name of a directory to scan for files ending in `.php`.
     *
     * @return array<string,string>
     * A list of PHP files in the given directory
     *
     * @throws InvalidArgumentException
     * if there is nothing to analyze
     */
    private function directoryNameToFileList(
        string $directory_name
    ) : array {
        $file_list = [];

        try {
            $file_extensions = Config::getValue('analyzed_file_extensions');

            if (!\is_array($file_extensions) || count($file_extensions) === 0) {
                throw new InvalidArgumentException(
                    'Empty list in config analyzed_file_extensions. Nothing to analyze.'
                );
            }

            $exclude_file_regex = Config::getValue('exclude_file_regex');
            $iterator = new \CallbackFilterIterator(
                new \RecursiveIteratorIterator(
                    new \RecursiveDirectoryIterator(
                        $directory_name,
                        \RecursiveDirectoryIterator::FOLLOW_SYMLINKS
                    )
                ),
                static function (\SplFileInfo $file_info) use ($file_extensions, $exclude_file_regex) : bool {
                    if (!in_array($file_info->getExtension(), $file_extensions, true)) {
                        return false;
                    }

                    if (!$file_info->isFile() || !$file_info->isReadable()) {
                        $file_path = $file_info->getRealPath();
                        \error_log("Unable to read file {$file_path}");
                        return false;
                    }

                    // Compare exclude_file_regex against the relative path within the project
                    // (E.g. src/foo.php)
                    if ($exclude_file_regex && self::isPathExcludedByRegex($exclude_file_regex, $file_info->getPathname())) {
                        return false;
                    }

                    return true;
                }
            );

            $file_list = \array_keys(\iterator_to_array($iterator));
        } catch (\Exception $exception) {
            \error_log($exception->getMessage());
        }

        // Normalize leading './' in paths.
        $normalized_file_list = [];
        foreach ($file_list as $file_path) {
            $file_path = \preg_replace('@^(\.[/\\\\]+)+@', '', $file_path);
            $normalized_file_list[$file_path] = $file_path;
        }
        \usort($normalized_file_list, static function (string $a, string $b) : int {
            // Sort lexicographically by paths **within the results for a directory**,
            // to work around some file systems not returning results lexicographically.
            // Keep directories together by replacing directory separators with the null byte
            // (E.g. "a.b" is lexicographically less than "a/b", but "aab" is greater than "a/b")
            return \strcmp(\preg_replace("@[/\\\\]+@", "\0", $a), \preg_replace("@[/\\\\]+@", "\0", $b));
        });

        return $normalized_file_list;
    }

    /**
     * Returns true if the progress bar was requested and it makes sense to display.
     */
    public static function shouldShowProgress() : bool
    {
        return Config::getValue('progress_bar') &&
            !Config::getValue('dump_ast') &&
            !Config::getValue('daemonize_tcp') &&
            !Config::getValue('daemonize_socket') &&
            !Config::getValue('language_server_config');
    }

    /**
     * Check if a path name is excluded by regex, in a platform independent way.
     * Normalizes $path_name on Windows so that '/' is always the directory separator.
     *
     * @param string $exclude_file_regex - PHP regex
     * @param string $path_name - path name within project, beginning with user-provided directory name.
     *                            On windows, may contain '\'.
     *
     * @return bool - True if the user's configured regex is meant to exclude $path_name
     */
    private static function isPathExcludedByRegex(
        string $exclude_file_regex,
        string $path_name
    ) : bool {
        // Make this behave the same way on Linux/Unix and on Windows.
        if (DIRECTORY_SEPARATOR === '\\') {
            $path_name = \str_replace(DIRECTORY_SEPARATOR, '/', $path_name);
        }
        return \preg_match($exclude_file_regex, $path_name) > 0;
    }

    /**
     * Update a progress bar on the screen
     *
     * @param string $msg
     * A short message to display with the progress
     * meter
     *
     * @param float $p
     * The percentage to display
     *
     * @return void
     */
    public static function progress(
        string $msg,
        float $p
    ) {
        if (!self::shouldShowProgress()) {
            return;
        }

        // Bound the percentage to [0, 1]
        $p = \min(\max($p, 0.0), 1.0);

        static $previous_update_time = 0.0;
        $time = \microtime(true);


        // If not enough time has elapsed, then don't update the progress bar.
        // Making the update frequency based on time (instead of the number of files)
        // prevents the terminal from rapidly flickering while processing small files.
        if ($time - $previous_update_time < Config::getValue('progress_bar_sample_interval')) {
            return;
        }
        $previous_update_time = $time;

        // If we're on windows, just print a dot to show we're
        // working
        if (\strtoupper(\substr(PHP_OS, 0, 3)) === 'WIN') {
            \fwrite(STDERR, '.');
            return;
        }
        $memory = \memory_get_usage() / 1024 / 1024;
        $peak = \memory_get_peak_usage() / 1024 / 1024;

        $left_side = \str_pad($msg, 10, ' ', STR_PAD_LEFT) .  ' ';
        $right_side =
               " " . \sprintf("%1$ 3d", (int)(100 * $p)) . "%" .
               \sprintf(' %0.2dMB/%0.2dMB', $memory, $peak);

        $columns = (new Terminal())->getWidth();
        // strlen("  99% 999MB/999MB") == 17
        $used_length = strlen($left_side) + \max(17, strlen($right_side));
        $remaining_length = $columns - $used_length;
        $remaining_length = \min(60, \max(0, $remaining_length));
        if ($remaining_length > 0) {
            $progress_bar = self::renderInnerProgressBar($remaining_length, $p);
        } else {
            $progress_bar = '';
            $right_side = \ltrim($right_side);
        }

        // Build up a string, then make a single call to fwrite(). Should be slightly faster and smoother to render to the console.
        $msg = $left_side .
               $progress_bar .
               $right_side .
               "\r";
        \fwrite(STDERR, $msg);
    }

    /**
     * Renders a unicode progress bar that goes from light (left) to dark (right)
     * The length in the console is the positive integer $length
     * @see https://en.wikipedia.org/wiki/Block_Elements
     */
    private static function renderInnerProgressBar(int $length, float $p) : string
    {
        $current_float = $p * $length;
        $current = (int)$current_float;
        $rest = \max($length - $current, 0);
        // The left-most characters are "Light shade"
        $progress_bar = \str_repeat("\u{2588}", $current);
        $delta = $current_float - $current;
        if ($delta > 1.0 / 3) {
            // The between character is "Full block" or "Medium shade" or "solid shade".
            // The remaining characters on the right are "Full block" (darkest)
            $first = $delta > 2.0 / 3 ? "\u{2593}" : "\u{2592}";
            $progress_bar .= $first . \str_repeat("\u{2591}", $rest - 1);
        } else {
            $progress_bar .= \str_repeat("\u{2591}", $rest);
        }
        return $progress_bar;
    }

    /**
     * Look for a `.phan/config` file up to a few directories
     * up the hierarchy and apply anything in there to
     * the configuration.
     * @throws UsageException
     */
    private function maybeReadConfigFile(bool $require_config_exists)
    {

        // If the file doesn't exist here, try a directory up
        $config_file_name = $this->config_file;
        $config_file_name =
            $config_file_name
            ? \realpath($config_file_name)
            : \implode(DIRECTORY_SEPARATOR, [
                Config::getProjectRootDirectory(),
                '.phan',
                'config.php'
            ]);

        // Totally cool if the file isn't there
        if ($config_file_name === false || !\file_exists($config_file_name)) {
            if ($require_config_exists) {
                // But if the CLI option --require-config-exists is provided, exit immediately.
                // (Include extended help documenting that option)
                if ($config_file_name !== false) {
                    throw new UsageException("Could not find a config file at '$config_file_name', but --require-config-exists was set", EXIT_FAILURE, true);
                } else {
                    $msg = \sprintf(
                        "Could not figure out the path for config file %s, but --require-config-exists was set",
                        StringUtil::encodeValue($this->config_file)
                    );
                    throw new UsageException($msg, EXIT_FAILURE, true);
                }
            }
            return;
        }

        // Read the configuration file
        $config = require($config_file_name);

        // Write each value to the config
        foreach ($config as $key => $value) {
            Config::setValue($key, $value);
        }
    }

    /**
     * This will assert that ast\parse_code or a polyfill can be called.
     * @return void
     * @throws AssertionError on failure
     */
    private function ensureASTParserExists()
    {
        if (Config::getValue('use_polyfill_parser')) {
            return;
        }
        if (!\extension_loaded('ast')) {
            \fwrite(
                STDERR,
                // phpcs:ignore Generic.Files.LineLength.MaxExceeded
                "The php-ast extension must be loaded in order for Phan to work. See https://github.com/phan/phan#getting-started for more details. Alternately, invoke Phan with the CLI option --allow-polyfill-parser (which is noticeably slower)\n"
            );
            exit(EXIT_FAILURE);
        }

        try {
            // Split up the opening PHP tag to fix highlighting in vim.
            \ast\parse_code(
                '<' . '?php 42;',
                Config::AST_VERSION
            );
        } catch (\LogicException $_) {
            \fwrite(
                STDERR,
                'Unknown AST version ('
                . Config::AST_VERSION
                . ') in configuration. '
                . "You may need to rebuild the latest version of the php-ast extension.\n"
            );
            exit(EXIT_FAILURE);
        }

        // Workaround for https://github.com/nikic/php-ast/issues/79
        try {
            \ast\parse_code(
                '<' . '?php syntaxerror',
                Config::AST_VERSION
            );
            \fwrite(
                STDERR,
                'Expected ast\\parse_code to throw ParseError on invalid inputs. Configured AST version: '
                . Config::AST_VERSION
                . '. '
                . "You may need to rebuild the latest version of the php-ast extension.\n"
            );
            exit(EXIT_FAILURE);
        } catch (\ParseError $_) {
            // error message may validate with locale and version, don't validate that.
        }
    }

    /**
     * Returns a string that can be used to check if dev-master versions changed (approximately).
     *
     * This is useful for checking if caches (e.g. of ASTs) should be invalidated.
     */
    public static function getDevelopmentVersionId() : string
    {
        $news_path = \dirname(__DIR__) . '/NEWS.md';
        $version = self::PHAN_VERSION;
        if (\file_exists($news_path)) {
            $version .= '-' . \filesize($news_path);
        }
        return $version;
    }
}<|MERGE_RESOLUTION|>--- conflicted
+++ resolved
@@ -570,13 +570,11 @@
                 case 'use-fallback-parser':
                     Config::setValue('use_fallback_parser', true);
                     break;
-<<<<<<< HEAD
+                case 'strict-method-checking':
+                    Config::setValue('strict_method_checking', true);
+                    break;
                 case 'use-project-composer-autoloader':
                     Config::setValue('use_project_composer_autoloader', true);
-=======
-                case 'strict-method-checking':
-                    Config::setValue('strict_method_checking', true);
->>>>>>> 4d704356
                     break;
                 case 'strict-param-checking':
                     Config::setValue('strict_param_checking', true);
@@ -729,35 +727,6 @@
 
         Phan::setPrinter($printer);
         Phan::setIssueCollector($collector);
-<<<<<<< HEAD
-
-        $pruneargv = [];
-        foreach ($opts as $opt => $value) {
-            foreach ($argv as $key => $chunk) {
-                $regex = '/^' . (isset($opt[1]) ? '--' : '-') . $opt . '/';
-
-                if (in_array($chunk, is_array($value) ? $value : [$value])
-                    && $argv[$key - 1][0] == '-'
-                    || preg_match($regex, $chunk)
-                ) {
-                    $pruneargv[] = $key;
-                }
-            }
-        }
-
-        while (count($pruneargv) > 0) {
-            $key = array_pop($pruneargv);
-            unset($argv[$key]);
-        }
-
-        foreach ($argv as $arg) {
-            if ($arg[0] == '-') {
-                $this->usage("Unknown option '{$arg}'", EXIT_FAILURE);
-            }
-        }
-
-=======
->>>>>>> 4d704356
         if (!$this->file_list_only) {
             // Merge in any remaining args on the CLI
             $this->file_list_in_config = \array_merge(
