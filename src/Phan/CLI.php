<?php declare(strict_types=1);
namespace Phan;

use Phan\Output\Collector\BufferingCollector;
use Phan\Output\Filter\CategoryIssueFilter;
use Phan\Output\Filter\ChainedIssueFilter;
use Phan\Output\Filter\FileIssueFilter;
use Phan\Output\Filter\MinimumSeverityFilter;
use Phan\Output\PrinterFactory;
use Symfony\Component\Console\Output\ConsoleOutput;
use Symfony\Component\Console\Output\OutputInterface;
use Symfony\Component\Console\Output\StreamOutput;

class CLI
{
    /**
     * This should be updated to x.y.z-dev after every release, and x.y.z before a release.
     */
<<<<<<< HEAD
    const PHAN_VERSION = '0.8.7';
=======
    const PHAN_VERSION = '0.9.6';
>>>>>>> 95956d41

    /**
     * @var OutputInterface
     */
    private $output;

    /**
     * @return OutputInterface
     */
    public function getOutput() : OutputInterface
    {
        return $this->output;
    }

    /**
     * @var string[]
     * The set of file names to analyze
     */
    private $file_list = [];

    /**
     * @var bool
     * Set to true to ignore all files and directories
     * added by means other than -file-list-only on the CLI
     */
    private $file_list_only = false;

    /**
     * @var string|null
     * A possibly null path to the config file to load
     */
    private $config_file = null;

    /**
     * Create and read command line arguments, configuring
     * \Phan\Config as a side effect.
     */
    public function __construct()
    {
        global $argv;

        // Parse command line args
        // still available: g,n,t,u,w
        $opts = getopt(
            "f:m:o:c:k:aeqbr:pid:3:y:l:xj:zhvs:",
            [
                'backward-compatibility-checks',
                'color',
                'dead-code-detection',
                'directory:',
                'dump-ast',
                'dump-parsed-file-list',
                'dump-signatures-file:',
                'exclude-directory-list:',
                'exclude-file:',
                'include-analysis-file-list:',
                'file-list-only:',
                'file-list:',
                'help',
                'ignore-undeclared',
                'minimum-severity:',
                'output-mode:',
                'output:',
                'parent-constructor-required:',
                'progress-bar',
                'project-root-directory:',
                'quick',
                'version',
                'processes:',
                'config-file:',
                'signature-compatibility',
                'print-memory-usage-summary',
                'markdown-issue-messages',
                'disable-plugins',
                'use-fallback-parser',
                'daemonize-socket:',
                'daemonize-tcp-port:',
                'extended-help',
            ]
        );

        if (\array_key_exists('extended-help', $opts ?? [])) {
            $this->usage('', EXIT_SUCCESS, true);  // --help prints help and calls exit(0)
        }
        if (\array_key_exists('h', $opts ?? []) || \array_key_exists('help', $opts ?? [])) {
            $this->usage();  // --help prints help and calls exit(0)
        }
        if (\array_key_exists('v', $opts ?? []) || \array_key_exists('version', $opts ?? [])) {
            printf("Phan %s\n", self::PHAN_VERSION);
            exit(EXIT_SUCCESS);
        }

        // Determine the root directory of the project from which
        // we root all relative paths passed in as args
        Config::setProjectRootDirectory(
            $opts['d'] ?? $opts['project-root-directory'] ?? getcwd()
        );

        // Before reading the config, check for an override on
        // the location of the config file path.
        if (isset($opts['k'])) {
            $this->config_file = $opts['k'];
        } else if (isset($opts['config-file'])) {
            $this->config_file = $opts['config-file'];
        }

        // Now that we have a root directory, attempt to read a
        // configuration file `.phan/config.php` if it exists
        $this->maybeReadConfigFile();

        $this->output = new ConsoleOutput();
        $factory = new PrinterFactory();
        $printer_type = 'text';
        $minimum_severity = Config::getValue('minimum_severity');
        $mask = -1;

        foreach ($opts ?? [] as $key => $value) {
            switch ($key) {
                case 'r':
                case 'file-list-only':
                    // Mark it so that we don't load files through
                    // other mechanisms.
                    $this->file_list_only = true;

                    // Empty out the file list
                    $this->file_list = [];

                    // Intentionally fall through to load the
                    // file list
                case 'f':
                case 'file-list':
                    $file_list = \is_array($value) ? $value : [$value];
                    foreach ($file_list as $file_name) {
                        $file_path = Config::projectPath($file_name);
                        if (is_file($file_path) && is_readable($file_path)) {
                            /** @var string[] */
                            $this->file_list = array_merge(
                                $this->file_list,
                                file(Config::projectPath($file_name), FILE_IGNORE_NEW_LINES|FILE_SKIP_EMPTY_LINES)
                            );
                        } else {
                            error_log("Unable to read file $file_path");
                        }
                    }
                    break;
                case 'l':
                case 'directory':
                    if (!$this->file_list_only) {
                        $directory_list = \is_array($value) ? $value : [$value];
                        foreach ($directory_list as $directory_name) {
                            $this->file_list = array_merge(
                                $this->file_list,
                                $this->directoryNameToFileList(
                                    $directory_name
                                )
                            );
                        }
                    }
                    break;
                case 'k':
                case 'config-file':
                    break;
                case 'm':
                case 'output-mode':
                    if (!in_array($value, $factory->getTypes(), true)) {
                        $this->usage(
                            sprintf(
                                'Unknown output mode "%s". Known values are [%s]',
                                $value,
                                implode(',', $factory->getTypes())
                            ),
                            EXIT_FAILURE
                        );
                    }

                    $printer_type = $value;
                    break;
                case 'c':
                case 'parent-constructor-required':
                    Config::setValue('parent_constructor_required', explode(',', $value));
                    break;
                case 'q':
                case 'quick':
                    Config::setValue('quick_mode', true);
                    break;
                case 'b':
                case 'backward-compatibility-checks':
                    Config::setValue('backward_compatibility_checks', true);
                    break;
                case 'p':
                case 'progress-bar':
                    Config::setValue('progress_bar', true);
                    break;
                case 'a':
                case 'dump-ast':
                    Config::setValue('dump_ast', true);
                    break;
                case 'dump-parsed-file-list':
                    Config::setValue('dump_parsed_file_list', true);
                    break;
                case 'dump-signatures-file':
                    Config::setValue('dump_signatures_file', $value);
                    break;
                case 'o':
                case 'output':
                    $this->output = new StreamOutput(fopen($value, 'w'));
                    break;
                case 'i':
                case 'ignore-undeclared':
                    $mask ^= Issue::CATEGORY_UNDEFINED;
                    break;
                case '3':
                case 'exclude-directory-list':
                    Config::setValue('exclude_analysis_directory_list', explode(',', $value));
                    break;
                case 'exclude-file':
                    Config::setValue('exclude_file_list', array_merge(
                        Config::getValue('exclude_file_list'),
                        \is_array($value) ? $value : [$value]
                    ));
                    break;
                case 'include-analysis-file-list':
                    Config::setValue('include_analysis_file_list', explode(',', $value));
                    break;
                case 'j':
                case 'processes':
                    Config::setValue('processes', (int)$value);
                    break;
                case 'z':
                case 'signature-compatibility':
                    Config::setValue('analyze_signature_compatibility', (bool)$value);
                    break;
                case 'y':
                case 'minimum-severity':
                    $minimum_severity = (int)$value;
                    break;
                case 'd':
                case 'project-root-directory':
                    // We handle this flag before parsing options so
                    // that we can get the project root directory to
                    // base other config flags values on
                    break;
                case 'disable-plugins':
                    // Slightly faster, e.g. for daemon mode with lowest latency (along with --quick).
                    Config::setValue('plugins', []);
                    break;
                case 'use-fallback-parser':
                    Config::setValue('use_fallback_parser', true);
                    break;
                case 's':
                case 'daemonize-socket':
                    $this->checkCanDaemonize('unix');
                    $socket_dirname = realpath(dirname($value));
                    if (!file_exists($socket_dirname) || !is_dir($socket_dirname)) {
                        $msg = sprintf('Requested to create unix socket server in %s, but folder %s does not exist', json_encode($value), json_encode($socket_dirname));
                        $this->usage($msg, 1);
                    } else {
                        Config::setValue('daemonize_socket', $value);  // Daemonize. Assumes the file list won't change. Accepts requests over a Unix socket, or some other IPC mechanism.
                    }
                    break;
                    // TODO: HTTP server binding to 127.0.0.1, daemonize-port.
                case 'daemonize-tcp-port':
                    $this->checkCanDaemonize('tcp');
                    if (strcasecmp($value, 'default') === 0) {
                        $port = 4846;
                    } else {
                        $port = filter_var($value, FILTER_VALIDATE_INT);
                    }
                    if ($port >= 1024 && $port <= 65535) {
                        Config::setValue('daemonize_tcp_port', $port);
                    } else {
                        $this->usage("daemonize-tcp-port must be the string 'default' or a value between 1024 and 65535, got '$value'", 1);
                    }
                    break;
                case 'x':
                case 'dead-code-detection':
                    Config::setValue('dead_code_detection', true);
                    break;
                case 'print-memory-usage-summary':
                    Config::setValue('print_memory_usage_summary', true);
                    break;
                case 'markdown-issue-messages':
                    Config::setValue('markdown_issue_messages', true);
                    break;
                case 'color':
                    Config::setValue('color_issue_messages', true);
                    break;
                default:
                    $this->usage("Unknown option '-$key'", EXIT_FAILURE);
                    break;
            }
        }

        $printer = $factory->getPrinter($printer_type, $this->output);
        $filter  = new ChainedIssueFilter([
            new FileIssueFilter(new Phan()),
            new MinimumSeverityFilter($minimum_severity),
            new CategoryIssueFilter($mask)
        ]);
        $collector = new BufferingCollector($filter);

        Phan::setPrinter($printer);
        Phan::setIssueCollector($collector);

        $pruneargv = array();
        foreach ($opts ?? [] as $opt => $value) {
            foreach ($argv as $key => $chunk) {
                $regex = '/^'. (isset($opt[1]) ? '--' : '-') . $opt . '/';

                if (($chunk == $value
                    || (\is_array($value) && in_array($chunk, $value))
                    )
                    && $argv[$key-1][0] == '-'
                    || preg_match($regex, $chunk)
                ) {
                    array_push($pruneargv, $key);
                }
            }
        }

        while ($key = array_pop($pruneargv)) {
            unset($argv[$key]);
        }

        foreach ($argv as $arg) {
            if ($arg[0]=='-') {
                $this->usage("Unknown option '{$arg}'", EXIT_FAILURE);
            }
        }

        if (!$this->file_list_only) {
            // Merge in any remaining args on the CLI
            $this->file_list = array_merge(
                $this->file_list,
                array_slice($argv, 1)
            );

            // Merge in any files given in the config
            /** @var string[] */
            $this->file_list = array_merge(
                $this->file_list,
                Config::getValue('file_list')
            );

            // Merge in any directories given in the config
            foreach (Config::getValue('directory_list') as $directory_name) {
                $this->file_list = array_merge(
                    $this->file_list,
                    $this->directoryNameToFileList($directory_name)
                );
            }

            // Don't scan anything twice
            $this->file_list = array_unique($this->file_list);
        }

        // Exclude any files that should be excluded from
        // parsing and analysis (not read at all)
        if (count(Config::getValue('exclude_file_list')) > 0) {
            $exclude_file_set = [];
            foreach (Config::getValue('exclude_file_list') as $file) {
                $exclude_file_set[$file] = true;
            }

            $this->file_list = array_filter($this->file_list,
                function(string $file) use ($exclude_file_set) : bool {
                    return empty($exclude_file_set[$file]);
                }
            );
        }

        // We can't run dead code detection on multiple cores because
        // we need to update reference lists in a globally accessible
        // way during analysis. With our parallelization mechanism, there
        // is no shared state between processes, making it impossible to
        // have a complete set of reference lists.
        \assert(Config::getValue('processes') === 1
            || !Config::getValue('dead_code_detection'),
            "We cannot run dead code detection on more than one core.");
    }

    /** @return void - exits on usage error */
    private function checkCanDaemonize(string $protocol) {
        $opt = $protocol === 'unix' ? '--daemonize-socket' : '--daemonize-tcp-port';
        if (!in_array($protocol, stream_get_transports())) {
            $this->usage("The $protocol:///path/to/file schema is not supported on this system, cannot create a daemon with $opt", 1);
        }
        if (!function_exists('pcntl_fork')) {
            $this->usage("The pcntl extension is not available to fork a new process, so $opt will not be able to create workers to respond to requests.", 1);
        }
        if (Config::getValue('daemonize_socket') || Config::getValue('daemonize_tcp_port')) {
            $this->usage('Can specify --daemonize-socket or --daemonize-tcp-port only once', 1);
        }
    }

    /**
     * @return string[]
     * Get the set of files to analyze
     */
    public function getFileList() : array
    {
        return $this->file_list;
    }

    // FIXME: If I stop using defined() in UnionTypeVisitor,
    // this will warn about the undefined constant EXIT_SUCCESS when a
    // user-defined constant is used in parse phase in a function declaration
    private function usage(string $msg = '', int $exit_code = EXIT_SUCCESS, bool $print_extended_help = false)
    {
        global $argv;

        if (!empty($msg)) {
            echo "$msg\n";
        }

        echo <<<EOB
Usage: {$argv[0]} [options] [files...]
 -f, --file-list <filename>
  A file containing a list of PHP files to be analyzed

 -l, --directory <directory>
  A directory that should be parsed for class and
  method information. After excluding the directories
  defined in --exclude-directory-list, the remaining
  files will be statically analyzed for errors.

  Thus, both first-party and third-party code being used by
  your application should be included in this list.

  You may include multiple `--directory DIR` options.

 --exclude-file <file>
  A file that should not be parsed or analyzed (or read
  at all). This is useful for excluding hopelessly
  unanalyzable files.

 -3, --exclude-directory-list <dir_list>
  A comma-separated list of directories that defines files
  that will be excluded from static analysis, but whose
  class and method information should be included.

  Generally, you'll want to include the directories for
  third-party code (such as "vendor/") in this list.

 --include-analysis-file-list <file_list>
  A comma-separated list of files that will be included in
  static analysis. All others won't be analyzed.

  This is primarily intended for performing standalone
  incremental analysis.

 -d, --project-root-directory
  Hunt for a directory named .phan in the current or parent
  directory and read configuration file config.php from that
  path.

 -r, --file-list-only
  A file containing a list of PHP files to be analyzed to the
  exclusion of any other directories or files passed in. This
  is unlikely to be useful.

 -k, --config-file
  A path to a config file to load (instead of the default of
  .phan/config.php).

 -m <mode>, --output-mode
  Output mode from 'text', 'json', 'csv', 'codeclimate', 'checkstyle', or 'pylint'

 -o, --output <filename>
  Output filename

 --color
  Add colors to the outputted issues. Tested for Unix, recommended for only the default --output-mode ('text')

 -p, --progress-bar
  Show progress bar

 -q, --quick
  Quick mode - doesn't recurse into all function calls

 -b, --backward-compatibility-checks
  Check for potential PHP 5 -> PHP 7 BC issues

 -i, --ignore-undeclared
  Ignore undeclared functions and classes

 -y, --minimum-severity <level in {0,5,10}>
  Minimum severity level (low=0, normal=5, critical=10) to report.
  Defaults to 0.

 -c, --parent-constructor-required
  Comma-separated list of classes that require
  parent::__construct() to be called

 -x, --dead-code-detection
  Emit issues for classes, methods, functions, constants and
  properties that are probably never referenced and can
  possibly be removed.

 -j, --processes <int>
  The number of parallel processes to run during the analysis
  phase. Defaults to 1.

 -z, --signature-compatibility
  Analyze signatures for methods that are overrides to ensure
  compatibility with what they're overriding.

 --use-fallback-parser
  If a file to be analyzed is syntactically invalid
  (i.e. "php --syntax-check path/to/file" would emit a syntax error),
  then retry, using a different, slower error tolerant parser to parse it.
  (And phan will then analyze what could be parsed).
  This flag is experimental and may result in unexpected exceptions or errors.
  This flag does not affect excluded files and directories.

 -s, --daemonize-socket </path/to/file.sock>
  Unix socket for Phan to listen for requests on, in daemon mode.

 --daemonize-tcp-port <default|1024-65535>
  TCP port for Phan to listen for JSON requests on, in daemon mode.
  (e.g. 'default', which is an alias for port 4846.)

 -v, --version
  Print phan's version number

 -h, --help
  This help information

 --extended-help
  This help information, plus less commonly used flags

EOB;
        if ($print_extended_help) {
            echo <<<EOB

Extended help:
 -a, --dump-ast
  Emit an AST for each file rather than analyze.

 --dump-parsed-file-list
  Emit a newline-separated list of files Phan would parse to stdout.
  This is useful to verify that options such as exclude_file_regex are
  properly set up, or to run other checks on the files Phan would parse.

 --dump-signatures-file <filename>
  Emit JSON serialized signatures to the given file.
  This uses a method signature format similar to FunctionSignatureMap.php.

 --print-memory-usage-summary
  Emit JSON serialized signatures to the given file.
  This uses a method signature format similar to FunctionSignatureMap.php.

 --markdown-issue-messages
  Emit issue messages with markdown formatting.

EOB;
        }
        exit($exit_code);
    }

    /**
     * @param string $directory_name
     * The name of a directory to scan for files ending in `.php`.
     *
     * @return string[]
     * A list of PHP files in the given directory
     */
    private function directoryNameToFileList(
        string $directory_name
    ) : array {
        $file_list = [];

        try {
            $file_extensions = Config::getValue('analyzed_file_extensions');

            if (!\is_array($file_extensions) || count($file_extensions) === 0) {
                throw new \InvalidArgumentException(
                    'Empty list in config analyzed_file_extensions. Nothing to analyze.'
                );
            }

            $exclude_file_regex = Config::getValue('exclude_file_regex');
            $iterator = new \CallbackFilterIterator(
                new \RecursiveIteratorIterator(
                    new \RecursiveDirectoryIterator(
                        $directory_name,
                        \RecursiveDirectoryIterator::FOLLOW_SYMLINKS
                    )
                ),
                function(\SplFileInfo $file_info) use ($file_extensions, $exclude_file_regex) {
                    if (!in_array($file_info->getExtension(), $file_extensions, true)) {
                        return false;
                    }

                    if (!$file_info->isFile() || !$file_info->isReadable()) {
                        $file_path = $file_info->getRealPath();
                        error_log("Unable to read file {$file_path}");
                        return false;
                    }

                    // Compare exclude_file_regex against the relative path within the project
                    // (E.g. src/foo.php)
                    if ($exclude_file_regex && self::isPathExcludedByRegex($exclude_file_regex, $file_info->getPathname())) {
                        return false;
                    }

                    return true;
                }
            );

            $file_list = array_keys(iterator_to_array($iterator));
        } catch (\Exception $exception) {
            error_log($exception->getMessage());
        }
        usort($file_list, function(string $a, string $b) : int {
            // Sort lexicographically by paths **within the results for a directory**,
            // to work around some file systems not returning results lexicographically.
            // Keep directories together by replacing directory separators with the null byte
            // (E.g. "a.b" is lexicographically less than "a/b", but "aab" is greater than "a/b")
            return \strcmp(\preg_replace("@[/\\\\]+@", "\0", $a), \preg_replace("@[/\\\\]+@", "\0", $b));
        });

        return $file_list;
    }

    public static function shouldShowProgress() : bool
    {
        return Config::getValue('progress_bar') &&
            !Config::getValue('dump_ast') &&
            !Config::getValue('daemonize_tcp_port') &&
            !Config::getValue('daemonize_socket');
    }

    /**
     * Check if a path name is excluded by regex, in a platform independent way.
     * Normalizes $path_name on Windows so that '/' is always the directory separator.
     *
     * @param string $exclude_file_regex - PHP regex
     * @param string $path_name - path name within project, beginning with user-provided directory name.
     *                            On windows, may contain '\'.
     *
     * @return bool - True if the user's configured regex is meant to exclude $path_name
     */
    private static function isPathExcludedByRegex(
        string $exclude_file_regex,
        string $path_name
    ) : bool {
        // Make this behave the same way on linux/unix and on Windows.
        if (DIRECTORY_SEPARATOR === '\\') {
            $path_name = str_replace(DIRECTORY_SEPARATOR, '/', $path_name);
        }
        return preg_match($exclude_file_regex, $path_name) > 0;
    }

    /**
     * Update a progress bar on the screen
     *
     * @param string $msg
     * A short message to display with the progress
     * meter
     *
     * @param float $p
     * The percentage to display
     *
     * @return void
     */
    public static function progress(
        string $msg,
        float $p
    ) {
        if (!self::shouldShowProgress()) {
            return;
        }

        // Bound the percentage to [0, 1]
        $p = min(max($p, 0.0), 1.0);

        // Don't update every time when we're moving
        // super fast
        if ($p > 0.0
            && $p < 1.0
            && rand(0, 1000) > (1000 * Config::getValue('progress_bar_sample_rate')
            )) {
            return;
        }

        // If we're on windows, just print a dot to show we're
        // working
        if (strtoupper(substr(PHP_OS, 0, 3)) === 'WIN') {
            fwrite(STDERR, '.');
            return;
        }
        $memory = memory_get_usage()/1024/1024;
        $peak = memory_get_peak_usage()/1024/1024;

        $current = (int)($p * 60);
        $rest = max(60 - $current, 0);

        // Build up a string, then make a single call to fwrite(). Should be slightly faster and smoother to render to the console.
        $msg = str_pad($msg, 10, ' ', STR_PAD_LEFT) .
               ' ' .
               str_repeat("\u{2588}", $current) .
               str_repeat("\u{2591}", $rest) .
               " " . sprintf("% 3d", (int)(100*$p)) . "%" .
               sprintf(' %0.2dMB/%0.2dMB', $memory, $peak) . "\r";
        fwrite(STDERR, $msg);
    }

    /**
     * Look for a .phan/config file up to a few directories
     * up the hierarchy and apply anything in there to
     * the configuration.
     */
    private function maybeReadConfigFile()
    {

        // If the file doesn't exist here, try a directory up
        $config_file_name =
            !empty($this->config_file)
            ? realpath($this->config_file)
            : implode(DIRECTORY_SEPARATOR, [
                Config::getProjectRootDirectory(),
                '.phan',
                'config.php'
            ]);

        // Totally cool if the file isn't there
        if (!file_exists($config_file_name)) {
            return;
        }

        // Read the configuration file
        $config = require($config_file_name);

        // Write each value to the config
        foreach ($config as $key => $value) {
            Config::setValue($key, $value);
        }
    }
}<|MERGE_RESOLUTION|>--- conflicted
+++ resolved
@@ -16,11 +16,7 @@
     /**
      * This should be updated to x.y.z-dev after every release, and x.y.z before a release.
      */
-<<<<<<< HEAD
-    const PHAN_VERSION = '0.8.7';
-=======
-    const PHAN_VERSION = '0.9.6';
->>>>>>> 95956d41
+    const PHAN_VERSION = '0.8.8';
 
     /**
      * @var OutputInterface
