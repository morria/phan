--- conflicted
+++ resolved
@@ -561,13 +561,7 @@
                 return UnionTypeVisitor::unionTypeFromNode(
                     $this->code_base,
                     $this->context,
-<<<<<<< HEAD
-                    $node->children['trueExpr'] ??
-                        $node->children['true'] ??
-                            $cond_node
-=======
                     $node->children['true'] ?? $cond_node
->>>>>>> 6044c9df
                 );
             } else {
                 // The condition is unconditionally false
@@ -576,12 +570,7 @@
                 return UnionTypeVisitor::unionTypeFromNode(
                     $this->code_base,
                     $this->context,
-<<<<<<< HEAD
-                    $node->children['falseExpr'] ??
-                        $node->children['false'] ?? ''
-=======
                     $node->children['false'] ?? ''
->>>>>>> 6044c9df
                 );
             }
         }
@@ -608,12 +597,7 @@
         $false_type = UnionTypeVisitor::unionTypeFromNode(
             $this->code_base,
             $this->context,
-<<<<<<< HEAD
-            $node->children['falseExpr'] ??
-                $node->children['false'] ?? ''
-=======
             $node->children['false'] ?? ''
->>>>>>> 6044c9df
         );
 
         $union_type = new UnionType();
