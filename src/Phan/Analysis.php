<?php declare(strict_types=1);
namespace Phan;

use Phan\AST\ASTSimplifier;
use Phan\Analysis\DuplicateFunctionAnalyzer;
use Phan\Analysis\ParameterTypesAnalyzer;
use Phan\Analysis\ReferenceCountsAnalyzer;
use Phan\Language\Context;
use Phan\Language\Element\Func;
use Phan\Language\Element\Method;
use Phan\Parse\ParseVisitor;
use Phan\Plugin\ConfigPluginSet;
use ast\Node;

/**
 * This class is the entry point into the static analyzer.
 */
class Analysis
{
    /**
     * This first pass parses code and looks for the subset
     * of issues that can be found without having to have
     * an understanding of the entire code base.
     *
     * @param CodeBase $code_base
     * The CodeBase represents state across the entire
     * code base. This is a mutable object which is
     * populated as we parse files
     *
     * @param string $file_path
     * The full path to a file we'd like to parse
     *
     * @param bool $suppress_parse_errors
     *
     * @param ?string $override_contents
     * If this is not null, this function will act as if $file_path's contents
     * were $override_contents
     *
     * @return Context
     */
    public static function parseFile(CodeBase $code_base, string $file_path, bool $suppress_parse_errors = false, string $override_contents = null) : Context
    {
        $code_base->setCurrentParsedFile($file_path);
        $context = (new Context)->withFile($file_path);

        // Convert the file to an Abstract Syntax Tree
        // before passing it on to the recursive version
        // of this method
        try {
            if (is_string($override_contents)) {
                $node = \ast\parse_code(
                    $override_contents,
                    Config::get()->ast_version
                );
            } else {
                $node = \ast\parse_file(
                    Config::projectPath($file_path),
                    Config::get()->ast_version
                );
            }
        } catch (\ParseError $parse_error) {
            if ($suppress_parse_errors) {
                return $context;
            }
            Issue::maybeEmit(
                $code_base,
                $context,
                Issue::SyntaxError,
                $parse_error->getLine(),
                $parse_error->getMessage()
            );

            return $context;
        }

        if (Config::get()->dump_ast) {
            echo $file_path . "\n"
                . str_repeat("\u{00AF}", strlen($file_path))
                . "\n";
            Debug::printNode($node);
            return $context;
        }

        if (empty($node)) {
            Issue::maybeEmit(
                $code_base,
                $context,
                Issue::EmptyFile,
                0,
                $file_path
            );

            return $context;
        }

        return self::parseNodeInContext(
            $code_base,
            $context,
            $node
        );
    }

    /**
     * Parse the given node in the given context populating
     * the code base within the context as a side effect. The
     * returned context is the new context from within the
     * given node.
     *
     * @param CodeBase $code_base
     * The global code base in which we store all
     * state
     *
     * @param Context $context
     * The context in which this node exists
     *
     * @param Node $node
     * A node to parse and scan for errors
     *
     * @return Context
     * The context from within the node is returned
     */
    public static function parseNodeInContext(CodeBase $code_base, Context $context, Node $node) : Context
    {
        return self::parseNodeInContextInner($code_base, $context, $node);
    }

    /**
     * @see self::parseNodeInContext
<<<<<<< HEAD
     *
     * @param bool $should_visit_everything - Whether or not all AST nodes should be parsed.
=======
>>>>>>> 6044c9df
     */
    private static function parseNodeInContextInner(CodeBase $code_base, Context $context, Node $node) {
        // Save a reference to the outer context
        $outer_context = $context;

        // Visit the given node populating the code base
        // with anything we learn and get a new context
        // indicating the state of the world within the
        // given node
        $context = (new ParseVisitor(
            $code_base,
            $context->withLineNumberStart($node->lineno ?? 0)
        ))($node);

        assert(!empty($context), 'Context cannot be null');
        $kind = $node->kind;

        // \ast\AST_GROUP_USE has \ast\AST_USE as a child.
        // We don't want to use block twice in the parse phase.
        // (E.g. `use MyNS\{const A, const B}` would lack the MyNs part if this were to recurse.
        if ($kind === \ast\AST_GROUP_USE) {
            return $context;
        }

        // Recurse into each child node
        $child_context = $context;
        foreach ($node->children ?? [] as $child_node) {

            // Skip any non Node children.
            if (!($child_node instanceof Node)) {
                continue;
            }

            // Step into each child node and get an
            // updated context for the node
            $child_context = self::parseNodeInContextInner($code_base, $child_context, $child_node);

            assert(!empty($child_context), 'Context cannot be null');
        }

        // For closed context elements (that have an inner scope)
        // return the outer context instead of their inner context
        // after we finish parsing their children.
        if (in_array($kind, [
            \ast\AST_CLASS,
            \ast\AST_METHOD,
            \ast\AST_FUNC_DECL,
            \ast\AST_CLOSURE,
        ], true)) {
            return $outer_context;
        }

        // Pass the context back up to our parent
        return $context;
    }

    /**
     * Take a pass over all functions verifying various
     * states.
     *
     * @return void
     */
    public static function analyzeFunctions(CodeBase $code_base, array $file_filter = null)
    {
        $plugin_set = ConfigPluginSet::instance();
        $has_plugins = $plugin_set->hasPlugins();
        $function_count = count($code_base->getFunctionAndMethodSet());
        $show_progress = CLI::shouldShowProgress();
        $i = 0;

        if ($show_progress) { CLI::progress('method', 0.0); }

        foreach ($code_base->getFunctionAndMethodSet() as $function_or_method)
        {
            if ($show_progress) { CLI::progress('method', (++$i)/$function_count); }

            if ($function_or_method->isPHPInternal()) {
                continue;
            }

            // If there is an array limiting the set of files, skip this file if it's not in the list,
            if (is_array($file_filter) && !isset($file_filter[$function_or_method->getContext()->getFile()])) {
                continue;
            }
            DuplicateFunctionAnalyzer::analyzeDuplicateFunction(
                $code_base, $function_or_method
            );

            // This is the most time consuming step.
            // Can probably apply this to other functions, but this was the slowest.
            ParameterTypesAnalyzer::analyzeParameterTypes(
                $code_base, $function_or_method
            );
            // Let any plugins analyze the methods or functions
            // XXX: Add a way to run plugins on all functions/methods, this was limited for speed.
            // Assumes that the given plugins will emit an issue in the same file as the function/method,
            // which isn't necessarily the case.
            // 0.06
            if ($has_plugins) {
                if ($function_or_method instanceof Func) {
                    $plugin_set->analyzeFunction(
                        $code_base, $function_or_method
                    );
                } else if ($function_or_method instanceof Method) {
                    $plugin_set->analyzeMethod(
                        $code_base, $function_or_method
                    );
                }
            }
        }
    }

    /**
     * Take a pass over all classes/traits/interfaces
     * verifying various states.
     *
     * @return void
     */
    public static function analyzeClasses($code_base, array $path_filter = null)
    {
        $classes = $code_base->getClassMap();
        if (is_array($path_filter)) {
            // Convert Map to array. Both are iterable.
            $old_classes = $classes;
            $classes = [];
            foreach ($old_classes as $class) {
                if (!$class->isPHPInternal() && isset($path_filter[$class->getContext()->getFile()])) {
                    $classes[] = $class;
                }
            }
        }
        foreach ($classes as $class) {
            $class->analyze($code_base);
        }
    }

    /**
     * Take a look at all globally accessible elements and see if
     * we can find any dead code that is never referenced
     *
     * @return void
     */
    public static function analyzeDeadCode(CodeBase $code_base)
    {
        // Check to see if dead code detection is enabled. Keep
        // in mind that the results here are just a guess and
        // we can't tell with certainty that anything is
        // definitely unreferenced.
        if (!Config::get()->dead_code_detection) {
            return;
        }

        ReferenceCountsAnalyzer::analyzeReferenceCounts($code_base);
    }

    /**
     * Once we know what the universe looks like we
     * can scan for more complicated issues.
     *
     * @param CodeBase $code_base
     * The global code base holding all state
     *
     * @param string $file_path
     * A list of files to scan
     *
     * @return Context
     */
    public static function analyzeFile(
        CodeBase $code_base,
        string $file_path,
        string $file_contents_override = null
    ) : Context {
        // Set the file on the context
        $context = (new Context)->withFile($file_path);

        // Convert the file to an Abstract Syntax Tree
        // before passing it on to the recursive version
        // of this method
        try {
            if (is_string($file_contents_override)) {
                $node = \ast\parse_code(
                    $file_contents_override,
                    Config::get()->ast_version
                );
            } else {
                $node = \ast\parse_file(
                    Config::projectPath($file_path),
                    Config::get()->ast_version
                );
            }
        } catch (\ParseError $parse_error) {
            Issue::maybeEmit(
                $code_base,
                $context,
                Issue::SyntaxError,
                $parse_error->getLine(),
                $parse_error->getMessage()
            );
            return $context;
        }

        // Ensure we have some content
        if (empty($node)) {
            Issue::maybeEmit(
                $code_base,
                $context,
                Issue::EmptyFile,
                0,
                $file_path
            );
            return $context;
        }

        if (Config::get()->simplify_ast) {
            try {
                $newNode = ASTSimplifier::applyStatic($node);  // Transform the original AST, leaving the original unmodified.
                $node = $newNode;  // Analyze the new AST instead.
            } catch (\Exception $e) {
                Issue::maybeEmit(
                    $code_base,
                    $context,
                    Issue::SyntaxError,  // Not the right kind of error. I don't think it would throw, anyway.
                    $e->getLine(),
                    $e->getMessage()
                );
            }
        }


        return (new BlockAnalysisVisitor($code_base, $context))($node);
    }
}<|MERGE_RESOLUTION|>--- conflicted
+++ resolved
@@ -126,11 +126,6 @@
 
     /**
      * @see self::parseNodeInContext
-<<<<<<< HEAD
-     *
-     * @param bool $should_visit_everything - Whether or not all AST nodes should be parsed.
-=======
->>>>>>> 6044c9df
      */
     private static function parseNodeInContextInner(CodeBase $code_base, Context $context, Node $node) {
         // Save a reference to the outer context
