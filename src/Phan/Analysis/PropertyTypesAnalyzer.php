--- conflicted
+++ resolved
@@ -60,7 +60,7 @@
                     // Make sure the class exists
                     $type_fqsen = FullyQualifiedClassName::fromType($type);
 
-                    if (!$code_base->hasClassWithFQSEN($type_fqsen)
+                    if (!$code_base->hasClassWithFQSEN($type_fqsen, true)
                         && !($type instanceof TemplateType)
                         && (
                             !$property->hasDefiningFQSEN()
@@ -76,30 +76,6 @@
                             IssueFixSuggester::suggestSimilarClass($code_base, $property->getContext(), $type_fqsen, null, 'Did you mean', IssueFixSuggester::CLASS_SUGGEST_CLASSES_AND_TYPES)
                         );
                     }
-<<<<<<< HEAD
-                    continue;
-                }
-
-                // Make sure the class exists
-                $type_fqsen = FullyQualifiedClassName::fromType($type);
-
-                if (!$code_base->hasClassWithFQSEN($type_fqsen, true)
-                    && !($type instanceof TemplateType)
-                    && (
-                        !$property->hasDefiningFQSEN()
-                        || $property->getDefiningFQSEN() == $property->getFQSEN()
-                    )
-                ) {
-                    Issue::maybeEmitWithParameters(
-                        $code_base,
-                        $property->getContext(),
-                        Issue::UndeclaredTypeProperty,
-                        $property->getFileRef()->getLineNumberStart(),
-                        [$property->asPropertyFQSENString(), (string)$outer_type],
-                        IssueFixSuggester::suggestSimilarClass($code_base, $property->getContext(), $type_fqsen, null, 'Did you mean', IssueFixSuggester::CLASS_SUGGEST_CLASSES_AND_TYPES)
-                    );
-=======
->>>>>>> 54efd722
                 }
             }
         }
