--- conflicted
+++ resolved
@@ -4,11 +4,7 @@
         "Read more about it at https://getcomposer.org/doc/01-basic-usage.md#composer-lock-the-lock-file",
         "This file is @generated automatically"
     ],
-<<<<<<< HEAD
-    "content-hash": "01b4ad75f8cd01e5166dce82948cb000",
-=======
-    "content-hash": "e83dc6b770d5d80cc2b5ca3ae3273f87",
->>>>>>> 93b2c77c
+    "content-hash": "c13b893243610a6b09d8334c17b08912",
     "packages": [
         {
             "name": "felixfbecker/advanced-json-rpc",
