--- conflicted
+++ resolved
@@ -42,12 +42,9 @@
 + Start checking if unanalyzable variable accesses such as `$$x` are very likely to be invalid or typos (e.g. $x is an object or array or null)
   Emit `PhanTypeSuspiciousIndirectVariable` if those are seen. (PR #809)
 + Add partial support for inferring the union types of the results of expressions such as `$x ^= 5` (e.g. in `foo($x ^= 5)`) (PR #809)
-<<<<<<< HEAD
-=======
 + Thoroughly analyze the methods declared within traits,
   using only the information available within the trait. (Issue #800, PR #815)
   If new emitted issues are seen, users can (1) add abstract methods to traits, (2) add `@method` annotations, or (3) add `@suppress` annotations.
->>>>>>> 7f7b1a41
 
 New Features (CLI, Configs)
 + (Linux/Unix only) Add Experimental Phan Daemon mode (PR #563 for Issue #22), which allows phan to run in the background, and accept TCP requests to analyze single files.
