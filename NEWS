--- conflicted
+++ resolved
@@ -1,9 +1,10 @@
 Phan NEWS
 
-<<<<<<< HEAD
-24 Sep 2017, Phan 0.9.6
-=======
-?? ??? 2017, Phan 0.10.1
+?? ??? 2017, Phan 0.9.7 (dev)
+
+Based on Phan 0.10.1 (dev)
+
+**Users should upgrade to `php-ast` 0.1.5+ and switch to the 0.10.x Phan releases once possible, 0.9.x releases will be discontinued soon.**
 
 New Features (CLI, Configs)
 
@@ -35,8 +36,7 @@
 + Properly set the real param type and return types of internal functions, in rare cases where that exists.
 + Support analyzing the rare case of namespaced internal global functions (e.g. `\ast\parse_code($code, $version)`)
 
-24 Sep 2017, Phan 0.10.0
->>>>>>> bebf89ef
+24 Sep 2017, Phan 0.9.6
 -----------------------
 
 Switched package name from etsy/phan to phan/phan.
