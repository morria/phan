Phan NEWS

?? ??? 2017, Phan 0.8.4-dev
-----------------------

### Backported from Phan 0.9.2-dev

New Features (Analysis)
+ Add `PhanParamSignatureRealMismatch*` (e.g. `ParamSignatureRealMismatchTooManyRequiredParameters`),
  which ignores phpdoc types and imitates PHP's inheritance warning/error checks as closely as possible. (Issue #374)
  This has a much lower rate of false positives than `PhanParamSignatureMismatch`, which is based on Liskov Substitution Principle and also accounts for phpdoc types.
  (`PhanParamSignatureMismatch` continues to exist)
+ Create `PhanUndeclaredStaticProperty` (Issue #610)
  This is of higher severity than PhanUndeclaredProperty, because PHP 7 throws an Error.
  Also add `PhanAccessPropertyStaticAsNonStatic`
+ Supports magic instance/static `@method` annotations. (Issue #467)
  This is enabled by default.
+ Change the behavior of non-quick recursion (Affects emitted issues in large projects).
  Improve perfomance of non-quick analysis by checking for redundant analysis steps
  (E.g. calls from two different places passing the same union types for each parameter),
  continuing to recurse when passing by reference.
+ Support for checking for misuses of "@internal" annotations. Phan assumes this means it is internal to a namespace. (Issue #353)
  This checks properties, methods, class constants, and classes.
  (Adds `PhanAccessConstantInternal`, `PhanAccessClassInternal`, `PhanAccessClassConstantInternal`, `PhanAccessPropertyInternal`, `PhanAccessMethodInternal`)
  (The implementation may change)
+ Make conditionals such as `is_string` start applying to the condition in ternary operators (`$a ? $b : $c`)
+ Treat `resource`, `object`, and `mixed` as native types only when they occur in phpdoc.
  Outside of phpdoc (e.g. `$x instanceof resource`), analyze those names as if they were class names.
+ Emit low severity issues if Phan can't extract types from phpdoc,
  the phpdoc `@param` is out of sync with the code,
  or if the phpdoc annotation doesn't apply to an element type (Issue #778)
+ Allow inferring the type of variables from `===` conditionals such as `if ($x === true)`
+ Add issue type for non-abstract classes containing abstract methods from itself or its ancestors
  (`PhanClassContainsAbstractMethod`, `PhanClassContainsAbstractMethodInternal`)
+ Partial support for handling trait adaptations (`as`/`insteadof`) when using traits (Issue #312)
+ Start checking if uses of private/protected class methods *defined in a trait* are visible outside of that class.
  Before, Phan would always assume they were visible, to reduce false positives.
<<<<<<< HEAD
=======
+ If Phan has inferred/been provided generic array types for a variable (e.g. `int[]`),
  then analysis of the code within `if (is_array($x))` will act as though the type is `int[]`.
  The checks `is_object` and `is_scalar` now also preserve known sub-types of the group of types.
  (If Phan isn't aware of any sub-types, it will infer the generic version, e.g. `object`)
+ Start checking if unanalyzable variable accesses such as `$$x` are very likely to be invalid or typos (e.g. $x is an object or array or null)
  Emit `PhanTypeSuspiciousIndirectVariable` if those are seen. (PR #809)
+ Add partial support for inferring the union types of the results of expressions such as `$x ^= 5` (e.g. in `foo($x ^= 5)`) (PR #809)

>>>>>>> 6044c9df

New Features (CLI, Configs)
+ (Linux/Unix only) Add Experimental Phan Daemon mode (PR #563 for Issue #22), which allows phan to run in the background, and accept TCP requests to analyze single files.
  (The implementation currently requires the `pcntl` extension, which does not in Windows)
  Server usage: `path/to/phan --daemonize-tcp-port 4846` (In the root directory of the project being analyzed)
  Client usage: `path/to/phan_client --daemonize-tcp-port 4846 -l src/file1.php [ -l src/file2.php ]`
+ Add `--color` CLI flag, with rudimentary unix terminal coloring for the plain text output formatter. (Issue #363)
  Color schemes are customizable with `color_scheme`, in the config file.
+ Add the `exclude_file_regex` config to exclude file paths based on a regular expression (e.g. tests or example files mixed with the codebase) (#635)
  The regular expression is run against the relative path within the project.
+ Add `--dump-parsed-file-list` option to print files which Phan would parse.
+ Add experimental `simplify_ast` config, to simplify the AST into a form which improves Phan's type inference.
  (E.g. handles some variable declarations within `if ()` statements.
   Infers that $x is a string for constructs such as `if (!is_string($x)) {return;} function_using_x($x);`)
  This is slow, and disabled by default.
+ Add `--include-analysis-file-list` option to define files that will be included in static analysis, to the exclusion of others.
+ Start emitting `PhanDeprecatedFunctionInternal` if an internal (to PHP) function/method is deprecated.
  (Phan emits `PhanUndeclaredFunction` if a function/method was removed; Functions deprecated in PHP 5.x were removed in 7.0)

Maintenance
+ Update function signature map to analyze `iterable` and `is_iterable` from php 7.1
+ Improve type inferences on functions with nullable default values.
+ Update miscellaneous new functions in php 7.1 standard library (e.g. `getenv`)

Bug Fixes
- Fix PhanTypeMismatchArgument, etc. for uses of `new static()`, static::CONST, etc in a method. (Issue #632)
- Fix uncaught exception when conditional node is a scalar (Issue #613)
- Existence of __get() no longer affects analyzing static properties. (Issue #610)
- Phan can now detect the declaration of constants relative to a `use`d namespace (Issue #509)
- Phan can now detect the declaration of functions relative to a `use`d namespace (Issue #510)
<<<<<<< HEAD
- Fix bug where JSON output printer accidentally escaped some output ("<"), causing invalid JSON.
=======
- Fix a bug where the JSON output printer accidentally escaped some output ("<"), causing invalid JSON.
- Fix a bug where a print/echo/method call erroneously marked methods/functions as having a return value. (Issue #811)
- Improve analysis of SimpleXMLElement (Issues #542, #539)
- Fix crash handling trait use aliases which change only the method's visibility (Issue #861)
>>>>>>> 6044c9df

Backwards Incompatible Changes
- Declarations of user-defined constants are now consistently
  analyzed in a case sensitive way.
  This may affect projects using `define(name, value, case_insensitive = true)`.
  Change the code being analyzed to exactly match the constant name in define())
 
### Backported from Phan 0.9.1

New Features (Analysis)
+ Conditions in `if(cond(A) && expr(A))` (e.g. `instanceof`, `is_string`, etc) now affect analysis of right hand side of `&&` (PR #540)
+ Add `PhanDeprecatedInterface` and `PhanDeprecatedTrait`, similar to `PhanDeprecatedClass`
+ Supports magic `@property` annotations, with aliases `@property-read` and @property-write`. (Issue #386)
  This is enabled by default.
  Also adds `@phan-forbid-undeclared-magic-properties` annotation,
  which will make Phan warn about undeclared properties if no real property or `@property` annotation exists.

New Features (CLI, Configs)
+ Add `--version` CLI flag
+ Move some rare CLI options from `--help` into `--extended-help`

Maintenance
+ Improved stability of analyzing phpdoc and real nullable types (Issue #567)
+ Fix type signatures Phan has for some internal methods.
+ Improve CLI `--progress-bar` tracking by printing 0% immediately.
+ Add Developer Certificate of Origin

Bug Fixes
+ Fix uncaught issue exception analyzing class constants (Issue #551)
+ Fix group use in ASTs
+ Fix false positives checking if native types can cast to/from nullable native types (Issue #567, #582)
+ Exit with non-zero exit code if an invalid CLI argument is passed to Phan

Backwards Incompatible Changes
+ Change the way that parameter's default values affect type inferences.
  (May now add to the union type or ignore default values. Used to always add the default value types)
  Add `@param` types if you encounter new issues.
  This was done to avoid false positives in cases such as `function foo($maybeArray = false)`
+ Increase minimum `ext-ast` version constraint to 0.1.4

### Backported from 0.9.0

The 0.9.x versions will be tracking syntax from PHP versions 7.1.x and is runnable on PHP 7.1+.
Please use version 0.8.x if you're using a version of PHP < 7.1.

New Features (Analysis)
+ Support php 7.1 class constant visibility
+ Support variadic phpdoc in `@param`, e.g. `@param string ...$args`
  Avoid ambiguity by emitting `PhanTypeMismatchVariadicComment` and `PhanTypeMismatchVariadicParam`.
+ Initial support for php 7.1 nullable types and void, both in phpdoc and real parameters.
+ Initial support for php 7.1 `iterable` type
+ Both conditions from `if(cond(A) && cond(B))` (e.g. `instanceof`, `is_string`, etc.) now affect analysis of the if element's block (PR #540)
+ Apply conditionals such as `is_string` to type guards in ternary operators (Issue #465)
+ Allow certain checks for removing null from Phan's inferred types, reducing false positives (E.g. `if(!is_null($x) && $x->method())`) (#518)
+ Incomplete support for specifying the class scope in which a closure will be used/bound  (#309)
+ Support `@return self` in class context

New Features (CLI, Configs)
+ Introduce `check_docblock_signature_return_type_match` config (slow, disabled by default)
  (Checks if the phpdoc types match up with declared return types)

Maintenance
+ Add Code of Conduct
+ Fix type signatures for some internal methods and internal class properties.

Bug Fixes
+ Allow asserting `object` is a specific object type without warning (Issue #516)
+ Fix bugs in analysis of varargs within a function(Issue #516)
+ Treat null defaults in functions and methods the same way (Issue #508)
  In both, add null defaults to the UnionType only if there's already another type.
  In both, add non-null defaults to the UnionType (Contains `mixed` if there weren't any explicit types)
+ Specially handle phpdoc type aliases such as `boolean` only in phpdoc (Issue #471)
  (Outside of phpdoc, it refers to a class with the name `boolean`)
+ Add some internal classes other than `stdClass` which are allowed to have dynamic, undeclared properties (Issue #433)
+ Fix assertion errors when passing references by reference (Issue #500)

Backwards Incompatible Changes
+ Requires newer `ext-ast` version (Must support version 35).

0.8.3 Jan 26, 2017
------------------

The 0.8.x versions will be tracking syntax from PHP versions 7.0.x and is runnable on PHP 7.0+.
Please use version 0.8.x if you're using a version of PHP < 7.1.
For best results, run version 0.8.x with PHP 7.0 if you are analyzing a codebase which normally runs on php <= 7.0 
(If php 7.1 is used, Phan will think that some new classes, methods, and functions exist or have different parameter lists because it gets this info from `Reflection`)

???<|MERGE_RESOLUTION|>--- conflicted
+++ resolved
@@ -35,8 +35,6 @@
 + Partial support for handling trait adaptations (`as`/`insteadof`) when using traits (Issue #312)
 + Start checking if uses of private/protected class methods *defined in a trait* are visible outside of that class.
   Before, Phan would always assume they were visible, to reduce false positives.
-<<<<<<< HEAD
-=======
 + If Phan has inferred/been provided generic array types for a variable (e.g. `int[]`),
   then analysis of the code within `if (is_array($x))` will act as though the type is `int[]`.
   The checks `is_object` and `is_scalar` now also preserve known sub-types of the group of types.
@@ -44,8 +42,6 @@
 + Start checking if unanalyzable variable accesses such as `$$x` are very likely to be invalid or typos (e.g. $x is an object or array or null)
   Emit `PhanTypeSuspiciousIndirectVariable` if those are seen. (PR #809)
 + Add partial support for inferring the union types of the results of expressions such as `$x ^= 5` (e.g. in `foo($x ^= 5)`) (PR #809)
-
->>>>>>> 6044c9df
 
 New Features (CLI, Configs)
 + (Linux/Unix only) Add Experimental Phan Daemon mode (PR #563 for Issue #22), which allows phan to run in the background, and accept TCP requests to analyze single files.
@@ -76,14 +72,10 @@
 - Existence of __get() no longer affects analyzing static properties. (Issue #610)
 - Phan can now detect the declaration of constants relative to a `use`d namespace (Issue #509)
 - Phan can now detect the declaration of functions relative to a `use`d namespace (Issue #510)
-<<<<<<< HEAD
-- Fix bug where JSON output printer accidentally escaped some output ("<"), causing invalid JSON.
-=======
 - Fix a bug where the JSON output printer accidentally escaped some output ("<"), causing invalid JSON.
 - Fix a bug where a print/echo/method call erroneously marked methods/functions as having a return value. (Issue #811)
 - Improve analysis of SimpleXMLElement (Issues #542, #539)
 - Fix crash handling trait use aliases which change only the method's visibility (Issue #861)
->>>>>>> 6044c9df
 
 Backwards Incompatible Changes
 - Declarations of user-defined constants are now consistently
