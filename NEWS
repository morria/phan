--- conflicted
+++ resolved
@@ -1,11 +1,11 @@
 Phan NEWS
 
-?? ??? 2017, Phan 0.8.10
------------------------
+?? ??? 2017, Phan 0.8.10 (dev)
+------------------------
 
 Phan 0.8.x switched from using AST version 40 (php-ast 0.1.4+) to AST version 50 (0.1.5+) in this release.
 
-Backported from Phan 0.10.2 (dev)
+### Backported from Phan 0.10.2 (dev)
 
 New Features(Analysis)
 + Support less ambiguous `?(T[])` and `(?T)[]` in phpdoc (#1213)
@@ -49,19 +49,14 @@
 + Make DuplicateArrayKeyPlugin start warning about duplicate values of known global constants and class constants. (#1139)
 + Support `'plugins' => ['AlwaysReturnPlugin']` as shorthand for full relative path to a bundled plugin such as AlwaysReturnPlugin.php (#1209)
 
-<<<<<<< HEAD
+Maintenance
++ Used PHP_CodeSniffer to automatically make Phan's source directory adhere closely to PSR-1 and PSR-2, making minor changes to many files.
+  (e.g. which line each brace goes on, etc.)
+
 20 Oct 2017, Phan 0.8.9
 -----------------------
 
-Backported from Phan 0.9.7
-=======
-Maintenance
-+ Used PHP_CodeSniffer to automatically make Phan's source directory adhere closely to PSR-1 and PSR-2, making minor changes to many files.
-  (e.g. which line each brace goes on, etc.)
-
-20 Oct 2017, Phan 0.10.1
-------------------------
->>>>>>> c0d31404
+### Backported from Phan 0.9.7
 
 New Features(Analysis)
 + Support `@return $this` in phpdoc for methods and magic methods.
@@ -411,7 +406,7 @@
   analyzed in a case sensitive way.
   This may affect projects using `define(name, value, case_insensitive = true)`.
   Change the code being analyzed to exactly match the constant name in define())
- 
+
 ### Backported from Phan 0.9.1
 
 New Features (Analysis)
