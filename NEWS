--- conflicted
+++ resolved
@@ -1,17 +1,12 @@
 Phan NEWS
 
-<<<<<<< HEAD
-?? ??? 2017, Phan 0.10.3 (dev)
+?? ??? 2017, Phan 0.8.11 (dev)
 ------------------------
 
 ### Backported from Phan 0.10.3 (dev)
 
-=======
->>>>>>> 620432da
-17 Nov 2017, Phan 0.10.2
+17 Nov 2017, Phan 0.8.10
 ------------------------
-
-17 Nov 2017, Phan 0.8.10
 
 Phan 0.8.x switched from using AST version 40 (php-ast 0.1.4+) to AST version 50 (requires php-ast 0.1.5+) in this release.
 
