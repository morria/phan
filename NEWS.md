Phan NEWS

<<<<<<< HEAD
Sep 19 2020, Phan 4.0.0-alpha1
------------------------------

New features (Analysis):
+ Support analyzing PHP 8.0 attributes when Phan is run with php 8.0 or newer.
  Warn if the attribute syntax is likely to be incompatible in php 7.
  Warn if using attributes incorrectly or with incorrect argument lists.

  New issue types: `PhanCompatibleAttributeGroupOnSameLine`, `PhanCompatibleAttributeGroupOnMultipleLines`,
  `PhanAttributeNonAttribute`, `PhanAttributeNonClass`, `PhanAttributeNonRepeatable`,
  `PhanUndeclaredClassAttribute`, `PhanAttributeWrongTarget`, `PhanAccessNonPublicAttribute`.

Backwards incompatible changes:
+ Switch from AST version 70 to AST version 80.
  `php-ast` should be upgraded to version 1.0.10-dev or newer.
+ Drop the no-op `--polyfill-parse-all-doc-comments` flag.

Miscellaneous:
+ Make various classes from Phan implement `Stringable`.

??? ?? 2020, Phan 3.2.3 (dev)
=======
Oct 12 2020, Phan 3.2.3
>>>>>>> fa98748d
-----------------------

New features (CLI, Config):
+ Add `light_high_contrast` support for `--color-scheme`. (#4203)
  This may be useful in terminals or CI web pages that use white backgrounds.

New features (Analysis):
+ Infer that `parent::someMethodReturningStaticType()` is a subtype of the current class, not just the parent class. (#4202)
+ Support phpdoc `@abstract` or `@phan-abstract` on non-abstract class constants, properties, and methods
  to indicate that the intent is for non-abstract subclasses to override the definition. (#2278, #2285)
  New issue types: `PhanCommentAbstractOnInheritedConstant`, `PhanCommentAbstractOnInheritedProperty`, `PhanCommentOverrideOnNonOverrideProperty`

  For example, code using `static::SOME_CONST` or `static::$SOME_PROPERTY` or `$this->someMethod()`
  may declare a placeholder `@abstract` constant/property/method,
  and use this annotation to ensure that all non-abstract subclasses override the constant/property/method
  (if using real abstract methods is not practical for a use case)
+ Warn about `@override` on properties that do not override an ancestor's property definition.
  New issue type: `PhanCommentOverrideOnNonOverrideProperty`.
  (Phan already warns for constants and methods)

Plugins:
+ Emit `PhanPluginUseReturnValueGenerator` for calling a function returning a generator without using the returned Generator. (#4013)

Bug fixes:
+ Properly analyze the right hand side for `$cond || throw ...;` (e.g. emit `PhanCompatibleThrowException`) (#4199)
+ Don't infer implications of `left || right` on the right hand expression when the right hand side has no side effects. (#4199)
+ Emit `PhanTypeInvalidThrowStatementNonThrowable` for thrown expressions that definitely aren't `\Throwable`
  even when `warn_about_undocumented_throw_statements` is disabled or the throw expression is in the top level scope. (#4200)
+ Increase the minimum requirements in composer.json to what Phan actually requires. (#4217)

Sep 19 2020, Phan 3.2.2
-----------------------

New features (Analysis):
+ Improve handling of missing argument info when analyzing calls to functions/methods.
  This will result in better issue detection for inherited methods or methods which Phan does not have type info for.

Bug fixes:
+ Fix false positive `PhanUnusedVariable` in `for (; $loop; ...) {}` (#4191)
+ Don't infer defaults of ancestor class properties when analyzing the implementation of `__construct`. (#4195)
  This is only affects projects where the config setting `infer_default_properties_in_construct` is overridden to be enabled.
+ Check `minimum_target_php_version` for more compatibility warnings about parameter types.

Sep 13 2020, Phan 3.2.1
-----------------------

New features (Analysis):
+ Don't compare parameter types against alternate method signatures which have too many required parameters.
  (e.g. warn about `max([])` but not `max([], [1])`)
+ Support `/** @unused-param $param_name */` in doc comments as an additional way to support suppressing warnings about individual parameters being unused.
+ Warn about loop conditions that potentially don't change due to the body of the loop.
  This check uses heuristics and is prone to false positives.
  New issue types: `PhanPossiblyInfiniteLoop`
+ Treat `unset($x);` as shadowing variable definitions during dead code detection.
+ Change the way `$i++`, `--$i`, etc. are analyzed during dead code detection
+ Properly enable `allow_method_param_type_widening` by default when the inferred `minimum_target_php_version` is `'7.2'` or newer. (#4168)
+ Start preparing for switching to AST version 80 in an upcoming Phan 4 release. (#4167)`

Bug fixes:
+ Fix various crashes in edge cases.
+ Fix crash with adjacent named labels for gotos.
+ Fix false positive unused parameter warning with php 8.0 constructor property promotion.

Plugins:
+ Warn about `#` comments in `PHPDocInWrongCommentPlugin` if they're not used for the expected `#[` syntax of php 8.0 attributes.

Maintenance:
+ Update polyfill/fallback parser to properly skip attributes in php 8.0.
  The upcoming Phan 4 release will support analyzing attributes, which requires AST version 80.

Aug 25 2020, Phan 3.2.0
-----------------------

New features (CLI, Config):
+ **Add the `minimum_target_php_version` config setting and `--minimum-target-php-version` CLI flag.** (#3939)
  Phan will use this instead of `target_php_version` for some backwards compatibility checks
  (i.e. to check that the feature in question is supported by the oldest php version the project supports).

  If this is not configured, Phan will attempt to use the composer.json version ranges if they are available.
  Otherwise, `target_php_version` will be used.

  Phan will use `target_php_version` instead if `minimum_target_php_version` is greater than `target_php_version`.

  Update various checks to use `minimum_target_php_version` instead of `target_php_version`.
+ Add `--always-exit-successfully-after-analysis` flag.
  By default, phan exits with a non-zero exit code if 1 or more unsuppressed issues were reported.
  When this CLI flag is set, phan will instead exit with exit code 0 as long as the analysis completed.
+ Include the installed php-ast version and the php version used to run Phan in the output of `phan --version`. (#4147)

New features (Analysis):
+ Emit `PhanCompatibleArrowFunction` if using arrow functions with a minimum target php version older than php 7.4.
+ Emit `PhanCompatibleMatchExpression` if using match expressions with a minimum target php version older than php 8.0.
+ Emit `PhanNoopRepeatedSilenceOperator` for `@@expr` or `@(@expr)`.
  This is less efficient and only makes a difference in extremely rare edge cases.
+ Avoid false positives for bitwise operations on floats such as unsigned 64-bit numbers (#4106)
+ Incomplete support for analyzing calls with php 8.0's named arguments. (#4037)
  New issue types: `PhanUndeclaredNamedArgument*`, `PhanDuplicateNamedArgument*`,
  `PhanMissingNamedArgument*`,
  `PhanDefinitelyDuplicateNamedArgument`, `PhanPositionalArgumentAfterNamedArgument`, and
  `PhanArgumentUnpackingUsedWithNamedArgument`, `PhanSuspiciousNamedArgumentForVariadic`
+ Incomplete support for analyzing uses of PHP 8.0's nullsafe operator(`?->`) for property reads and method calls. (#4067)
+ Warn about using `@var` where `@param` should be used (#1366)
+ Treat undefined variables as definitely null/undefined in various places
  when they are used outside of loops and the global scope. (#4148)
+ Don't warn about undeclared global constants after `defined()` conditions. (#3337)
  Phan will infer a broad range of types for these constants that can't be narrowed.
+ Parse `lowercase-string` and `non-empty-lowercase-string` in phpdoc for compatibility, but treat them like ordinary strings.
+ Emit `PhanCompatibleTrailingCommaParameterList` and `PhanCompatibleTrailingCommaArgumentList` **when the polyfill is used**. (#2269)
  Trailing commas in argument lists require a minimum target version of php 7.3+,
  and trailing commas in parameters or closure use lists require php 8.0+.

  This is only available in the polyfill because the native `php-ast` parser
  exposes the information that php itself tracks internally,
  and php deliberately does not track whether any of these node types have trailing commas.

  There are already other ways to detect these backwards compatibility issues,
  such as `--native-syntax-check path/to/php7.x`.
+ Warn about variable definitions that are unused due to fallthroughs in switch statements. (#4162)

Plugins:
+ Add more aliases to `DeprecateAliasPlugin`

Miscellaneous:
+ Raise the severity of `PhanUndeclaredConstant` and `PhanStaticCallToNonStatic` from normal to critical.
  Undeclared constants will become a thrown `Error` at runtime in PHP 8.0+.

Bug fixes:
+ Suppress `PhanParamNameIndicatingUnused` in files loaded from `autoload_internal_extension_signatures`
+ Improve compatibility of polyfill/fallback parser with php 8.0
+ Also try to check against the realpath() of the current working directory when converting absolute paths
  to relative paths.
+ Generate baseline files with `/` instead of `\` on Windows in `--save-baseline` (#4149)

Jul 31 2020, Phan 3.1.1
-----------------------

New features (CLI, Config):
+ Add `--baseline-summary-type={ordered_by_count,ordered_by_type,none}` to control the generation
  of the summary comment generated by `--save-baseline=path/to/baseline.php` (#4044)
  (overrides the new `baseline_summary_type` config).
  The default comment summary (`ordered_by_count`) is prone to merge conflicts in large projects.
  This does not affect analysis.
+ Add `tool/phan_repl_helpers.php`, a prototype tool that adds some functionality to `php -a`.
  It can be required by running `require_once 'path/to/phan/tool/phan_repl_helpers.php'` during an interactive session.

  - This replaces the readline code completion and adds autocomplete for `->` on global variables.
    This is currently buggy and very limited, and is missing some of the code completion functionality that is available in `php -a`.
    (And it's missing a lot of the code completion functionality from the language server)
  - This adds a global function `help($element_name_or_object)`. Run `help('help')` for usage and examples.
  - Future releases may advantage of Phan's parsing/analysis capabilities in more ways.
  - Several alternatives to the php shell already exist, such as [psysh](https://github.com/bobthecow/psysh).
    `tool/phan_repl_helpers.php` is an experiment in augmenting the interactive php shell, not an alternative shell.
+ Update progress bar during class analysis phase. (#4099)

New features (Analysis):
+ Support casting `iterable<SubClass>` to `iterable<BaseClass>` (#4089)
+ Change phrasing for `analyze` phase in `--long-progress-bar` with `--analyze-twice`
+ Add `PhanParamNameIndicatingUnused` and `PhanParamNameIndicatingUnusedInClosure`
  to indicate that using parameter names(`$unused*`, `$_`) to indicate to Phan that a parameter is unused is no longer recommended. (#4097)
  Suppressions or the `@param [Type] $param_name @unused-param` syntax can be used instead.
  PHP 8.0 will introduce named argument support.
+ Add a message to `PhanParamSignatureMismatch` indicating the cause of the issue being emitted. (#4103)
  Note that `PhanParamSignaturePHPDocMismatch*` and `PhanParamSignatureReal*` have fewer false positives.
+ Warn about invalid types in class constants. (#4104)
  Emit `PhanUndeclaredTypeClassConstant` if undeclared types are seen in phpdoc for class constants.
  Emit `PhanCommentObjectInClassConstantType` if object types are seen in phpdoc for class constants.
+ Warn about `iterable<UndeclaredClass>` containing undeclared classes. (#4104)

Language Server/Daemon mode:
+ Include PHP keywords such as `__FILE__`, `switch`, `function`, etc. in suggestions for code completions.

Plugins:
+ Make `DuplicateExpressionPlugin` warn if adjacent statements are identical. (#4074)
  New issue types: `PhanPluginDuplicateAdjacentStatement`.
+ Consistently make `PhanPluginPrintfNonexistentArgument` have critical severity. (#4080)
  Passing too few format string arguments (e.g. `printf("%s %s", "Hello,")`) will be an `ArgumentCountError` in PHP 8.

Bug fixes:
+ Fix false positive `PhanParamSignatureMismatch` issues (#4103)
+ Fix false positive `PhanParamSignaturePHPDocMismatchHasParamType` seen for magic method override of a real method with no real signature types. (#4103)

Jul 16 2020, Phan 3.1.0
-----------------------

New features (CLI, Config):
+ Add `--output-mode=verbose` to print the line of code which caused the issue to be emitted after the textual issue output.
  This is only emitted if the line is not whitespace, could be read, and does not exceed the config setting `max_verbose_snippet_length`.
+ Add `included_extension_subset` to limit Phan to using the reflection information to a subset of available extensions. (#4015)
  This can be used to make Phan warn about using constants/functions/classes that are not in the target environment or dependency list
  of a given PHP project/library.
  Note that this may cause issues if a class from an extension in this list depends on classes from another extension that is outside of this list.

New features (Analysis):
+ Don't emit `PhanTypeInvalidLeftOperandOfBitwiseOp` and other binary operation warnings for `mixed`
+ Emit `PhanIncompatibleRealPropertyType` when real property types are incompatible (#4016)
+ Change the way `PhanIncompatibleCompositionProp` is checked for. (#4024)
  Only emit it when the property was redeclared in an inherited trait.
+ Emit `PhanProvidingUnusedParameter` when passing an argument to a function with an optional parameter named `$unused*` or `$_`. (#4026)
  This can also be suppressed on the functionlike's declaration, and should be suppressed if this does not match the project's parameter naming.
  This is limited to functions with no overrides.
+ Emit `PhanParamTooFewInPHPDoc` when a parameter that is marked with `@phan-mandatory-param` is not passed in. (#4026)
  This is useful when needing to preserve method signature compatibility in a method override, or when a parameter will become mandatory in a future backwards incompatible release of a project.
+ Emit `PhanTypeMismatchArgumentProbablyReal` instead of `PhanTypeMismatchArgument` when the inferred real type of an argument has nothing in common with the phpdoc type of a user-defined function/method.
  This is usually a stronger indicator that the phpdoc parameter type is inaccurate/incomplete or the argument is incorrect.
  (Overall, fixing phpdoc errors may help ensure compatibility long-term if the library/framework being used moves to real types (e.g. php 8.0 union types) in the future.)

  **Note that Phan provides many ways to suppress issues (including the `--save-baseline=.phan/baseline.php` and `--load-baseline=.phan/baseline.php` functionality) in case
  the switch to `ProbablyReal` introduces too many new issues in your codebase.**
  (The new `ProbablyReal` issues are more severe than the original issue types.
  When they're suppressed, the original less severe issue types will also be suppressed)
+ Emit `PhanTypeMismatchReturnProbablyReal` instead of `PhanTypeMismatchReturn` when the inferred real return type has nothing in common with the declared phpdoc return type of a user-defined function/method. (#4028)
+ Emit `PhanTypeMismatchPropertyProbablyReal` instead of `PhanTypeMismatchProperty` when the inferred assigned property type has nothing in common with a property's declared phpdoc type. (#4029)
+ Emit `PhanTypeMismatchArgumentInternalProbablyReal` instead of `PhanTypeMismatchArgumentInternal` in a few more cases.
+ Be stricter about checking if callables/closures have anything in common with other types.
+ Preserve more specific phpdoc types when the php 8.0 `mixed` type is part of the real type set.
+ Also emit `PhanPluginUseReturnValueNoopVoid` when a function/method's return type is implicitly void (#4049)
+ Support `@param MyType $name one line description @unused-param` to suppress warnings about individual unused method parameters.
  This is a new alias of `@phan-unused-param`.
+ Support analyzing [PHP 8.0's match expression](https://wiki.php.net/rfc/match_expression_v2). (#3970)

Plugins:
+ Warn and skip checks instead of crashing when running `InlineHTMLPlugin` without the `tokenizer` extension installed. (#3998)
+ Support throwing `\Phan\PluginV3\UnloadablePluginException` instead of returning a plugin object in plugin files.
+ When a plugin registers for a method definition with `AnalyzeFunctionCallCapability`, automatically register the same closure for all classlikes using the same inherited definition of that method. (#4021)
+ Add `UnsafeCodePlugin` to warn about uses of `eval` or the backtick string shorthand for `shell_exec()`.
+ Add `DeprecateAliasPlugin` to mark known aliases such as `sizeof()` or `join()` as deprecated.
  Implement support for `--automatic-fix`.
+ Add `PHPDocInWrongCommentPlugin` to warn about using `/*` instead of `/**` with phpdoc annotations supported by Phan.

Miscellaneous
+ Update more unit tests for php 8.0.
+ Emit a warning and load an extremely limited polyfill for `filter_var` to parse integers/floats if the `filter` extension is not loaded.

Bug Fixes:
+ Make suppressions on trait methods/properties consistently apply to the inherited definitions from classes/traits using those traits.
+ Fix false positive where Phan would think that union types with real types containing `int` and other types had an impossible condition.
  Fix another false positive checking if `?A|?B` can cast to another union type.

Jul 03 2020, Phan 3.0.5
-----------------------

New features(CLI, Configs):
+ Add `-X` as an alias of `--dead-code-detection-prefer-false-positive`.

New features(Analysis):
+ Emit `PhanTypeInvalidLeftOperandOfBitwiseOp` and `PhanTypeInvalidRightOperandOfBitwiseOp` for argument types to bitwise operations other than `int|string`.
  (affects `^`, `|`, `&`, `^=`, `|=`, `&=`)

Bug fixes:
+ Fix false positives in php 8.0+ type checking against the real `mixed` type. (#3994)
+ Fix unintentionally enabling GC when the `pcntl` extension is not enabled. (#4000)
  It should only be enabled when running in daemon mode or as a language server.

Jul 01 2020, Phan 3.0.4
-----------------------

New features(Analysis):
+ Emit `PhanTypeVoidExpression` when using an expression returning `void` in places such as array keys/values.
+ More accurately infer unspecified types when closures are used with `array_map` (#3973)
+ Don't flatten array shapes and literal values passed to closures when analyzing closures. (Continue flattening for methods and global functions)
+ Link to documentation for internal stubs as a suggestion for undeclared class issues when Phan has type information related to the class in its signature files.
  See https://github.com/phan/phan/wiki/Frequently-Asked-Questions#undeclared_element
+ Properly render the default values if available(`ReflectionParameter->isDefaultValueAvailable()`) in php 8.0+.
+ Properly set the real union types based on reflection information for functions/methods in more edge cases.
+ Properly infer that union types containing the empty array shape are possibly empty after sorting (#3980)
+ Infer a more accurate real type set from unary ops `~`, `+`, and `-` (#3991)
+ Improve ability to infer assignments within true branch of complex expressions in conditions such as `if (A && complex_expression) { } else { }` (#3992)

Plugins:
+ Add `ShortArrayPlugin`, to suggest using `[]` instead of `array()` or `list()`
+ In `DuplicateExpressionPlugin`, emit `PhanPluginDuplicateExpressionAssignmentOperation` if `X = X op Y` is seen and it can be converted to `X op= Y` (#3985)
  (excluding `??=` for now)
+ Add `SimplifyExpressionPlugin`, to suggest shortening expressions such as `$realBool ? true : false` or `$realBool === false`
+ Add `RemoveDebugStatementPlugin`, to suggest removing debugging output statements such as `echo`, `print`, `printf`, `fwrite(STDERR, ...)`, `var_export(...)`, inline html, etc.
  This is only useful in applications or libraries that print output in only a few places, as a sanity check that debugging statements are not accidentally left in code.

Bug fixes:
+ Treat `@method static foo()` as an instance method returning the union type `static` (#3981)
  Previously, Phan treated it like a static method with type `void` based on an earlier phpdoc spec.
+ Fix the way that Phan inferred the `finally` block's exit status affected the `try` block. (#3987)

Jun 21 2020, Phan 3.0.3
-----------------------

New features(Analysis):
+ Include the most generic types when conditions such as `is_string()` to union types containing `mixed` (#3947)
+ More aggressively infer that `while` and `for` loop bodies are executed at least once in functions outside of other loops (#3948)
+ Infer the union type of `!$expr` from the type of `$expr` (#3948)
+ Re-enable `simplify_ast` by default in `.phan/config.php` (#3944, #3945)
+ Avoid false positives in `--constant-variable-detection` for `++`/`--`
+ Make `if (!$nullableValue) { }` remove truthy literal scalar values such as `'value'` and `1` and `1.0` when they're nullable
+ Emit `PhanTypeVoidArgument` when passing a void return value as a function argument (#3961)
+ Correctly merge the possible union types of pass-by-reference variables (#3959)
+ Improve php 8.0-dev shim support. Fix checking for array references and closure use references in php 8.0+.
+ More aggressively check if expression results should be used for conditionals and binary operators.

Plugins:
+ Add `ConstantVariablePlugin` to point out places where variables are read when they have only one possible scalar value. (#3953)
  This may help detect logic errors such as `$x === null ? json_encode($x) : 'default'` or code that could be simplified,
  but most issues it emits wouldn't be worth fixing due to hurting readability or being false positives.
+ Add `MergeVariableInfoCapability` for plugins to hook into ContextMergeVisitor and update data for a variable
  when merging the outcome of different scopes. (#3956)
+ Make `UseReturnValuePlugin` check if a method is declared as pure before using the dynamic checks based on percentage of
  calls where the return value is used, if that option is enabled.
+ In `DuplicateArrayKeyPlugin`, properly check for duplicate non-scalar cases.

Language Server/Daemon mode:
+ Fix bug where the Phan daemon would crash on the next request after analyzing a file outside of the project being analyzed,
  when pcntl was disabled or unavailable (#3954)

Bug fixes:
+ Fix `PhanDebugAnnotation` output for variables after the first one in `@phan-debug-var $a, $b` (#3943)
+ Use the correct constant to check if closure use variables are references in php 8.0+

Miscellaneous:
+ Update function signature stubs for the `memcache` PECL (#3841)

Jun 07 2020, Phan 3.0.2
-----------------------

New features(CLI, Configs):
+ Add `--dead-code-detection-prefer-false-positive` to run dead code detection,
  erring on the side of reporting potentially dead code even when it is possibly not dead.
  (e.g. when methods of unknown objects are invoked, don't mark all methods with the same name as potentially used)

New features(Analysis):
+ Fix false positive `PhanAbstractStaticMethodCall` (#3935)
  Also, properly emit `PhanAbstractStaticMethodCall` for a variable containing a string class name.

Plugins:
+ Fix incorrect check and suggestion for `PregRegexCheckerPlugin`'s warning if
  `$` allows an optional newline before the end of the string when the configuration includes
  `['plugin_config' => ['regex_warn_if_newline_allowed_at_end' => true]]`) (#3938)
+ Add `BeforeLoopBodyAnalysisCapability` for plugins to analyze loop conditions before the body (#3936)
+ Warn about suspicious param order for `str_contains`, `str_ends_with`, and `str_starts_with` in `SuspiciousParamOrderPlugin` (#3934)

Bug fixes:
+ Don't report unreferenced class properties of internal stub files during dead code detection
  (i.e. files in `autoload_internal_extension_signatures`).
+ Don't remove the leading directory separator when attempting to convert a file outside the project to a relative path.
  (in cases where the directory is different but has the project's name as a prefix)

Jun 04 2020, Phan 3.0.1
-----------------------

New features(Analysis):
+ Support analysis of php 8.0's `mixed` type (#3899)
  New issue types: `PhanCompatibleMixedType`, `PhanCompatibleUseMixed`.
+ Treat `static` and `false` like real types and emit more severe issues in all php versions.
+ Improve type inferences from negated type assertions (#3923)
  (analyze more expression kinds, infer real types in more places)
+ Warn about unnecessary use of `expr ?? null`. (#3925)
  New issue types: `PhanCoalescingNeverUndefined`.
+ Support PHP 8.0 non-capturing catches (#3907)
  New issue types: `PhanCompatibleNonCapturingCatch`.
+ Infer type of `$x->magicProp` from the signature of `__get`
+ Treat functions/methods that are only called by themselves as unreferenced during dead code detection.
+ Warn about `each()` being deprecated when the `target_php_version` is php 7.2+. (#2746)
  This is special cased because PHP does not flag the function itself as deprecated in `ReflectionFunction`.
  (PHP only emits the deprecation notice for `each()` once at runtime)

Miscellaneous:
+ Check for keys that are too long when computing levenshtein distances (when Phan suggests alternatives).

Plugins:
+ Add `AnalyzeLiteralStatementCapability` for plugins to analyze no-op string literals (#3911)
+ In `PregRegexCheckerPlugin`, warn if `$` allows an optional newline before the end of the string
  when configuration includes `['plugin_config' => ['regex_warn_if_newline_allowed_at_end' => true]]`) (#3915)
+ In `SuspiciousParamOrderPlugin`, warn if an argument has a near-exact name match for a parameter at a different position (#3929)
  E.g. warn about calling `foo($b)` or `foo(true, $this->A)` for `function foo($a = false, $b = false)`.
  New issue types: `PhanPluginSuspiciousParamPosition`, `PhanPluginSuspiciousParamPositionInternal`

Bug fixes:
+ Fix false positive `PhanTypeMismatchPropertyDefault` involving php 7.4 typed properties with no default
  and generic comments (#3917)
+ Don't remove leading directory separator when attempting to convert a file outside the project to a relative path.

May 09 2020, Phan 3.0.0
-----------------------

New features(CLI, Config):
+ Support `PHAN_COLOR_PROGRESS_BAR` as an environment variable to set the color of the progress bar.
  Ansi color names (e.g. `light_blue`) or color codes (e.g. `94`) can be used. (See src/Phan/Output/Colorizing.php)

New features(Analysis):
+ Infer that `foreach` keys and values of possibly empty iterables are possibly undefined after the end of a loop. (#3898)
+ Allow using the polyfill parser to parse internal stubs. (#3902)
  (To support newer syntax such as union types, trailing commas in parameter lists, etc.)

May 02 2020, Phan 3.0.0-RC2
-----------------------

Fix published GitHub release tag (used `master` instead of `v3`).

May 02 2020, Phan 3.0.0-RC1
-----------------------

Backwards incompatible changes:
+ Drop PHP 7.1 support.  PHP 7.1 reached its end of life for security support in December 2019.
  Many of Phan's dependencies no longer publish releases supporting php 7.1,
  which will likely become a problem running Phan with future 8.x versions
  (e.g. in the published phar releases).
+ Drop PluginV2 support (which was deprecated in Phan 2) in favor of PluginV3.
+ Remove deprecated classes and helper methods.

??? ?? 2020, Phan 2.7.3 (dev)
-----------------------

Bug fixes:
+ Fix handling of windows path separators in `phan_client`
+ Fix a crash when emitting `PhanCompatibleAnyReturnTypePHP56` or `PhanCompatibleScalarTypePHP56` for methods with no parameters.

May 02 2020, Phan 2.7.2
-----------------------

New features(CLI, Config):
+ Add a `--native-syntax-check=/path/to/php` option to enable `InvokePHPNativeSyntaxCheckPlugin`
  and add that php binary to the `php_native_syntax_check_binaries` array of `plugin_config`
  (treated here as initially being the empty array if not configured).

  This CLI flag can be repeated to run PHP's native syntax checks with multiple php binaries.

New features(Analysis):
+ Emit `PhanTypeInvalidThrowStatementNonThrowable` when throwing expressions that can't cast to `\Throwable`. (#3853)
+ Include the relevant expression in more issue messages for type errors. (#3844)
+ Emit `PhanNoopSwitchCases` when a switch statement contains only the default case.
+ Warn about unreferenced private methods of the same name as methods in ancestor classes, in dead code detection.
+ Warn about useless loops. Phan considers loops useless when the following conditions hold:

  1. Variables defined within the loop aren't used outside of the loop
     (requires `unused_variable_detection` to be enabled whether or not there are actually variables)
  2. It's likely that the statements within the loop have no side effects
     (this is only inferred for a subset of expressions in code)

     (Enabling the plugin `UseReturnValuePlugin` (and optionally `'plugin_config' => ['infer_pure_methods' = true]`) helps detect if function calls are useless)
  3. The code is in a functionlike scope.

  New issue types: `PhanSideEffectFreeForeachBody`, `PhanSideEffectFreeForBody`, `PhanSideEffectFreeWhileBody`, `PhanSideEffectFreeDoWhileBody`
+ Infer that previous conditions are negated when analyzing the cases of a switch statement (#3866)
+ Support using `throw` as an expression, for PHP 8.0 (#3849)
  (e.g. `is_string($arg) || throw new InvalidArgumentException()`)
  Emit `PhanCompatibleThrowException` when `throw` is used as an expression instead of a statement.

Plugins:
+ Emit `PhanPluginDuplicateCatchStatementBody` in `DuplicateExpressionPlugin` when a catch statement has the same body and variable name as an adjacent catch statement.
  (This should be suppressed in projects that support php 7.0 or older)
+ Add `PHP53CompatibilityPlugin` as a demo plugin to catch common incompatibilities with PHP 5.3. (#915)
  New issue types: `PhanPluginCompatibilityArgumentUnpacking`, `PhanPluginCompatibilityArgumentUnpacking`, `PhanPluginCompatibilityArgumentUnpacking`
+ Add `DuplicateConstantPlugin` to warn about duplicate constant names (`define('X', value)` or `const X = value`) in the same statement list.
  This is only recommended in projects with files with too many global constants to track manually.

Bug Fixes:
+ Fix a bug causing FQSEN names or namespaces to be converted to lowercase even if they were never lowercase in the codebase being analyzed (#3583)

Miscellaneous:
+ Replace `PhanTypeInvalidPropertyDefaultReal` with `TypeMismatchPropertyDefault` (emitted instead of `TypeMismatchProperty`)
  and `TypeMismatchPropertyDefaultReal` (#3068)
+ Speed up `ASTHasher` for floats and integers (affects code such as `DuplicateExpressionPlugin`)
+ Call `uopz_allow_exit(true)` if uopz is enabled when initializing Phan. (#3880)
  Running Phan with `uopz` is recommended against (unless debugging Phan itself), because `uopz` causes unpredictable behavior.
  Use stubs or internal stubs instead.

Apr 11 2020, Phan 2.7.1
-----------------------

New features(CLI, Configs):
+ Improve the output of `tool/make_stubs`. Use better defaults than `null`.
  Render `unknown` for unknown defaults in `tool/make_stubs` and Phan's issue messages.
  (`default` is a reserved keyword used in switch statements)

Bug Fixes:
+ Work around unintentionally using `symfony/polyfill-72` for `spl_object_id` instead of Phan's polyfill.
  The version used caused issues on 32-bit php 7.1 installations, and a slight slowdown in php 7.1.

Plugins:
+ PHP 8.0-dev compatibility fixes for `InvokePHPNativeSyntaxCheckPlugin` on Windows.
+ Infer that some new functions in PHP 8.0-dev should be used in `UseReturnValuePlugin`
+ Emit the line and expression of the duplicated array key or switch case (#3837)

Apr 01 2020, Phan 2.7.0
-----------------------

New features(CLI, Configs):
+ Sort output of `--dump-ctags=basic` by element type before sorting by file name (#3811)
  (e.g. make class and global function declarations the first tag type for a tag name)
+ Colorize the output of `phan_client` by default for the default and text output modes. (#3808)
  Add `phan --no-color` option to disable colors.
+ Warn about invalid CLI flags in `phan_client` (#3776)
+ Support representing more AST node types in issue messages. (#3783)
+ Make some issue messages easier to read (#3745, #3636)
+ Allow using `--minimum-severity=critical` instead of `--minimum-severity=10` (#3715)
+ Use better placeholders for parameter default types than `null` in issue messages and hover text (#3736)
+ Release `phantasm`, a prototype tool for assembling information about a codebase and aggressively optimizing it.
  Currently, the only feature is replacing class constants with their values, when safe to do so.
  More features (e.g. inlining methods, aggressively optimizing out getters/setters, etc.) are planned for the future.
  See `tool/phantasm --help` for usage.

New features(Analysis):
+ Improve analysis of php 7.4 typed properties.
  Support extracting their real union types from Reflection information.
  Infer the existence of properties that are not in `ReflectionClass->getPropertyDefaults()`
  due to being uninitialized by default.
+ Emit `PhanAbstractStaticMethodCall*` when calling an abstract static method statically. (#3799)
+ Emit `PhanUndeclaredClassReference` instead of `PhanUndeclaredClassConstant` for `MissingClass::class`.

Language Server/Daemon mode:
+ Catch exception seen when printing debug info about not being able to parse a file.
+ Warn when Phan's language server dependencies were installed for php 7.2+
  but the language server gets run in php 7.1. (phpdocumentor/reflection-docblock 5.0 requires php 7.2)
+ Immediately return cached hover text when the client repeats an identical hover request. (#3252)

Miscellaneous:
+ PHP 8.0-dev compatibility fixes, analysis for some new functions of PHP 8.0-dev.
+ Add `symfony/polyfill-php72` dependency so that symfony 5 will work better in php 7.1.
  The next Phan major release will drop support for php 7.1.

Mar 13 2020, Phan 2.6.1
-----------------------

New features(CLI, Configs):
+ Add a `--dump-ctags=basic` flag to dump a `tags` file in the project root directory. (https://linux.die.net/man/1/ctags)
  This is different from `tool/make_ctags_for_phan_project` - it has no external dependencies.

New features(Analysis):
+ Infer that the real type set of the key in `foreach ($arrayVar as $key => ...)` is definitely an `int|string`
  in places where Phan previously inferred the empty union type, improving redundant condition detection. (#3789)

Bug fixes:
+ Fix a crash in `phan --dead-code-detection` when a trait defines a real method and phpdoc `@method` of the same name (#3796)

Miscellaneous:
+ Also allow `netresearch/jsonmapper@^2.0` as a dependency when enforcing the minimum allowed version (#3801)

Mar 07 2020, Phan 2.6.0
-----------------------

New features(CLI, Configs):
+ Show empty union types as `(empty union type)` in issue messages instead of as an empty string.
+ Add a new CLI option `--analyze-twice` to run the analysis phase twice (#3743)

  Phan infers additional type information for properties, return types, etc. while analyzing,
  and this will help it detect more potential errors.
  (on the first run, it would analyze files before some of those types were inferred)
+ Add a CLI option `--analyze-all-files` to analyze all files, ignoring `exclude_analysis_file_list`.
  This is potentially useful if third party dependencies are missing type information (also see `--analyze-twice`).
+ Add `--dump-analyzed-file-list` to dump all files Phan would analyze to stdout.
+ Add `allow_overriding_vague_return_types` to allow Phan to add inferred return types to functions/closures/methods declared with `@return mixed` or `@return object`.
  This is disabled by default.

  When this is enabled, it can be disabled for individual methods by adding `@phan-hardcode-return-type` to the comment of the method.
  (if the method has any type declarations such as `@return mixed`)

  Previously, Phan would only add inferred return types if there was no return type declaration.
  (also see `--analyze-twice`)
+ Also emit the code fragment for the argument in question in the `PhanTypeMismatchArgument` family of issue messages (#3779)
+ Render a few more AST node kinds in code fragments in issue messages.

New features(Analysis):
+ Support parsing php 8.0 union types (and the static return type) in the polyfill. (#3419, #3634)
+ Emit `PhanCompatibleUnionType` and `PhanCompatibleStaticType` when the target php version is less than 8.0 and union types or static return types are seen. (#3419, #3634)
+ Be more consistent when warning about issues in values of class constants, global constants, and property defaults.
+ Infer key and element types from `iterator_to_array()`
+ Infer that modification of or reading from static properties all use the same property declaration. (#3760)
  Previously, Phan would track the static property's type separately for each subclass.
  (static properties from traits become different instances, in each class using the trait)
+ Make assignments to properties of the declaring class affect type inference for those properties when accessed on subclasses (#3760)

  Note that Phan is only guaranteed to analyze files once, so if type information is missing,
  the only way to ensure it's available is to add it to phpdoc (`UnknownElementTypePlugin` can help) or use `--analyze-twice`.
+ Make internal checks if generic array types are strict subtypes of other types more accurate.
  (e.g. `object[]` is not a strict subtype of `stdClass[]`, but `stdClass[]` is a strict subtype of `object[]`)

Plugins:
+ Add `UnknownClassElementAccessPlugin` to warn about cases where Phan can't infer which class an instance method is being called on.
  (To work correctly, this plugin requires that Phan use a single analysis process)
+ Add `MoreSpecificElementTypePlugin` to warn about functions/methods where the phpdoc/actual return type is vaguer than the types that are actually returned by a method. (#3751)
  This is a work in progress, and has a lot of false positives.
  (To work correctly, this plugin requires that Phan use a single analysis process)
+ Fix crash in `PrintfCheckerPlugin` when analyzing code where `fprintf()` was passed an array instead of a format string.
+ Emit `PhanTypeMissingReturnReal` instead of `PhanTypeMissingReturn` when there is a real return type signature. (#3716)
+ Fix bug running `InvokePHPNativeSyntaxCheckPlugin` on Windows when PHP binary is in a path containing spaces. (#3766)

Bug fixes:
+ Fix bug causing Phan to fail to properly recursively analyze parameters of inherited methods (#3740)
  (i.e. when the methods are called on the subclass)
+ Fix ambiguity in the way `Closure():T[]` and `callable():T[]` are rendered in error messages. (#3731)
  Either render it as `(Closure():T)[]` or `Closure():(T[])`
+ Don't include both `.` and `vendor/x/y/` when initializing Phan configs with settings such as `--init --init-analyze-dir=.` (#3699)
+ Be more consistent about resolving `static` in generators and template types.
+ Infer the iterable value type for `Generator<V>`. It was previously only inferred when there were 2 or more template args in phpdoc.
+ Don't let less specific type signatures such as `@param object $x` override the real type signature of `MyClass $x` (#3749)
+ Support PHP 7.4's `??=` null coalescing assignment operator in the polyfill.
+ Fix crash analyzing invalid nodes such as `2 = $x` in `RedundantAssignmentPlugin`.
+ Fix crash inferring type of `isset ? 2 : 3` with `--use-fallback-parser` (#3767)
+ Fix false positive unreferenced method warnings for methods from traits
  when the methods were referenced in base classes or interfaces of classes using those traits.

Language Server/Daemon mode:
+ Various performance improvements for the language server/daemon with or without pcntl (#3758, #3769, #3771)

Feb 20 2020, Phan 2.5.0
-----------------------

New Features(CLI):
+ Support using `directory_suppressions` in Phan baseline files in `--load-baseline`. (#3698)
+ Improve error message for warnings about Phan being unable to read files in the analyzed directory.

New Features(Analysis):
+ Instead of failing to parse intersection types in phpdoc entirely, parse them as if they were union types. (#1629)
  The annotations `@phan-param`, `@phan-return`, `@phan-var`, etc. can be used to override the regular phpdoc in the various cases where this behavior causes problems.

  **Future** Phan releases will likely about unsupported phpdoc (e.g. `int&string`) and have actual support for intersection types.
+ Emit `PhanUndeclaredConstantOfClass` (severity critical) for undeclared class constants instead of `PhanUndeclaredConstant` (severity normal)
  This should not be confused with `PhanUndeclaredClassConstant`, which already exists and refers to accessing class constants of classes that don't exist.
+ Emit the expression that's an invalid object with issue types such as `PhanTypeExpectedObject*`, `PhanTypeInvalidInstanceof` (#3717)
+ Emit `PhanCompatibleScalarTypePHP56` and `PhanCompatibleAnyReturnTypePHP56` for function signatures when `target_php_version` is `'5.6'` (#915)
  (This also requires that `backward_compatibility_checks` be enabled.)
+ Use more accurate line numbers for warnings about function parameters.
+ When `assume_real_types_for_internal_functions` is on *and* a function has a non-empty return type in Reflection,
  make Phan's known real type signatures override the real reflection return type information (useful when Phan infers `list<string>` and Reflection says `array`).
  Phan previously used the type from Reflection.
+ Normalize phpdoc parameter and return types when there is a corresponding real type in the signature. (#3725)
  (e.g. convert `bool|false|null` to `?bool`)

Plugins:
+ Add `SubscribeEmitIssueCapability` to detect or suppress issues immediately before they are emitted. (#3719)

Bug fixes:
+ Don't include issues that weren't emitted in the file generated by `--save-baseline` (#3719)
+ Fix incorrect file location for other definition in `PhanRedefinedClassReference` under some circumstances.
+ Fix incorrect issue name: `PhanCompatibleNullableTypePHP71` should be named `PhanCompatibleObjectTypePHP71`
+ Fix false positive `PhanPartialTypeMismatchProperty` when a php 7.4 typed property has a default expression value (#3725)

Feb 13 2020, Phan 2.4.9
-----------------------

New Features(Analysis):
+ Infer that `class_exists` implies the first argument is a class-string,
  and that `method_exists` implies the first argument is a class-string or an object. (#2804, #3058)

  Note that Phan still does not infer that the class or method actually exists.
+ Emit `PhanRedefineClass` on **all** occurrences of a duplicate class, not just the ones after the first occurrence of the class. (#511)
+ Emit `PhanRedefineFunction` on **all** occurrences of a duplicate function/method, not just the ones after the first.
+ Emit `PhanRedefinedClassReference` for many types of uses of user-defined classes that Phan has parsed multiple definitions of.
  Phan will not warn about internal classes, because the duplicate definition is probably a polyfill.
  (e.g. `new DuplicateClass()`, `DuplicateClass::someMethod()`)

Bug fixes:
+ Fix false positive `PhanParamSuspiciousOrder` for `preg_replace_callback` (#3680)
+ Fix false positive `PhanUnanalyzableInheritance` for renamed methods from traits. (#3695)
+ Fix false positive `PhanUndeclaredConstant` previously seen for inherited class constants in some parse orders. (#3706)
+ Fix uncaught `TypeError` converting `iterable<T>` to nullable (#3709)

Jan 25 2020, Phan 2.4.8
-----------------------

Bug fixes:
+ Fix bug introduced in 2.4.7 where there were more false positives when `--no-progress-bar` was used. (#3677)

Jan 22 2020, Phan 2.4.7
-----------------------

New features(CLI, Configs):
+ Add an environment variable `PHAN_NO_UTF8=1` to always avoid UTF-8 in progress bars.
  This may help with terminals or logs that have issues with UTF-8 output.
  Error messages will continue to include UTF-8 when part of the error.
+ Allow `phan --init` to complete even if composer.json has no configured `autoload` directories,
  as long as at least one directory or file was configured.
+ Add a setting `error_prone_truthy_condition_detection` that can be enabled to warn about error-prone truthiness/falsiness checks.  New issue types:
  - `PhanSuspiciousTruthyCondition` (e.g. for `if ($x)` where `$x` is `object|int`)
  - `PhanSuspiciousTruthyString` (e.g. for `?string` - `'0'` is also falsey in PHP)
+ Limit calculation of max memory usage to the **running** worker processes with `--processes N` (#3606)
+ Omit options that should almost always be on (e.g. `analyze_signature_compatibility`) from the output of `phan --init` (#3660)
+ Allow `phan --init` to create config file with `target_php_version` of `'7.4'` or `'8.0'` based on composer.json (#3671)

New Features(Analysis):
+ Infer that merging defined variables with possibly undefined variables is also possibly undefined. (#1942)
+ Add a fallback when some types of conditional check results in a empty union type in a loop:
  If all types assigned to the variable in a loop in a function are known,
  then try applying the condition to the union of those types. (#3614)
  (This approach was chosen because it needs to run only once per function)
+ Infer that assignment operations (e.g. `+=`) create variables if they were undefined.
+ Properly infer that class constants that weren't literal int/float/strings have real type sets in their union types.
+ Normalize union types of generic array elements after fetching `$x[$offset]`.
  (e.g. change `bool|false|null` to `?bool`)
+ Normalize union types of result of `??` operator.
+ Fix false positives in redundant condition detection for the real types of array accesses. (#3638, #3645, #3650)
+ Support the `non-empty-string` type in phpdoc comments (neither `''` nor `'0'`).
  Warn about redundant/impossible checks of `non-empty-string`.
+ Support the `non-zero-int` type in phpdoc comments. Infer it in real types and warn about redundant checks for zero/truthiness.
+ Support the the `non-empty-mixed` in phpdoc comments and in inferences.
+ Fix false positives possibly undefined variable warnings after conditions
  such as `if (X || count($x = []))`, `if (X && preg_match(..., $matches))`, etc.

Bug fixes:
+ Fix a crash analyzing assignment operations on `$GLOBALS` such as `$GLOBALS['var'] += expr;` (#3615)
+ Fix false positive `Phan[Possibly]UndeclaredGlobalVariable` after conditions such as `assert($var instanceof MyClass` when the variable was not assigned to within the file or previously analyzed files. (#3616)
+ Fix line number of 0 for some nodes when `simplify_ast` is enabled. (#3649)

Plugins:
+ Make Phan use the real type set of the return value of the function being analyzed when plugins return a union type without a real type set.

Maintenance:
+ Infer that `explode()` is possibly the empty list when `$limit` is possibly negative. (#3617)
+ Make Phan's code follow more PSR-12 style guidelines
  (`<?php` on its own line, `function(): T` instead of `function() : T`, declare visibility for class constants)
+ Internal: Check if strings are non-zero length in Phan's implementation instead of checking for variable truthiness.
  (`'0'` is falsey)
+ Show `null` as lowercase instead of uppercase (the way `var_export` renders it) in more places.

Dec 29 2019, Phan 2.4.6
-----------------------

New features(CLI, Configs):
+ Add more detailed instructions for installing dependencies new php installations on Windows without a php.ini
+ Handle being installed in a non-standard composer directory name (i.e. not `vendor`) (mentioned in #1612)

New Features(Analysis):
+ Improve inferred array shapes for multi-dimensional assignments or conditions on arrays
  (e.g. `$x['first']['second'] = expr` or `if (cond($x['first']['second']))`) (#1510, #3569)
+ Infer that array offsets are no longer possibly undefined after conditions such as `if (!is_null($x['offset']))`
+ Improve worst-case runtime when merging union types with many types (#3587)
+ Improve analysis of assignment operators. (#3597)
+ Infer `$x op= expr` and `++`/`--` operators have a literal value when possible, outside of loops. (#3250, #3248)
+ Move `PhanUndeclaredInterface` and `PhanUndeclaredTrait` warnings to the line number of the `use`/`implements`. (#2159)
+ Don't emit `PhanUndeclaredGlobalVariable` for the left side of `??`/`??=` in the global scope (#3601)
+ More consistently infer that variables are possibly undefined if they are not defined in all branches. (#1345, #1942)
+ Add new issue types for possibly undeclared variables: `PhanPossiblyUndeclaredVariable` and `PhanPossiblyUndeclaredGlobalVariable`.

Plugins:
+ Add `StrictLiteralComparisonPlugin` to warn about loose equality comparisons of constant string/int to other values. (#2310)

Bug fixes:
+ Fix false positive PhanTypePossiblyInvalidDimOffset seen after
  other array fields get added to an array shape by assignment or condition (#3579, #3569)
+ Properly extract the value of binary integer literals and binary/hex/octal float literals in the polyfill/fallback parser. (#3586)

Dec 10 2019, Phan 2.4.5
-----------------------

Plugins:
+ When adding a plugin overriding the return type of a method,
  make it affect all methods of descendant classlikes that inherited that method definition.

New Features(Analysis)
+ Infer that `!empty($x['field']...)` also implies `$x['field']` is non-falsey. (#3570)

Bug fixes:
+ Fix bug in native parsing of `AST_TYPE_UNION` (union type) nodes for PHP 8.0.0-dev.
+ Don't print duplicate entries for functions with alternate signatures in `tool/make_stubs`
+ Fix Error parsing internal template types such as `non-empty-list<string>` when using `Type::fromFullyQualifiedString()`.
+ Fix warnings about `password_hash()` algorithm constants with php 7.4 (#3560)
  `PASSWORD_DEFAULT` became null in php 7.4, and other constants became strings.

  Note that you will need to run Phan with both php 7.4 and a `target_php_version` of 7.4 to fix the errors.
+ Fix uncaught `AssertionError` when parsing `@return \\...` (#3573)

Nov 24 2019, Phan 2.4.4
-----------------------

New features(CLI, Configs):
+ When stderr is redirected a file or to another program, show an append-only progress bar by default. (#3514)
  Phan would previously disable the progress bar entirely by default.

  The new `--long-progress-bar` CLI flag can be used to choose this progress bar.

  (The `--no-progress-bar` CLI flag or the environment variable `PHAN_DISABLE_PROGRESS_BAR=1` can be used to disable this)
+ Treat `$var = $x['possibly undefined offset']` as creating a definitely defined variable,
  not a possibly undefined variable. (#3534)

  The config setting `convert_possibly_undefined_offset_to_nullable` controls
  whether the field type gets cast to the nullable equivalent after removing undefined.

New features(Analysis):
+ Emit `PhanPossiblyUndefinedArrayOffset` for accesses to array fields that are possibly undefined. (#3534)
+ Warn about returning/not returning in void/non-void functions.
  New issue types: `PhanSyntaxReturnValueInVoid`, `PhanSyntaxReturnExpectedValue`
+ Infer that `$var[$offset] = expr;`/`$this->prop[$offset] = expr;` causes that element to be non-null (#3546)
+ Emit `PhanEmptyForeachBody` when iterating over a type that isn't `Traversable` with an empty statement list.
+ Warn about computing `array_values` for an array that is already a list. (#3540)
+ Infer the real type is still an array after assigning to a field of an array.

Plugins:
+ In `DuplicateExpressionPlugin`, emit `PhanPluginDuplicateIfStatements`
  if the body for `else` is identical to the above body for the `if/elseif`.

Maintenance:
+ Support native parsing of `AST_TYPE_UNION` (union type) nodes for PHP 8.0.0-dev.
+ Reduce memory usage after the polyfill/fallback parser parses ASTs
  (when the final AST isn't cached on disk from a previous run)
+ Make the error message for missing `php-ast` contain more detailed instructions on how to install `php-ast`.

Nov 20 2019, Phan 2.4.3
-----------------------

New features(CLI, Configs):
+ Support `NO_COLOR` environment variable. (https://no-color.org/)
  When this variable is set, Phan's error message and issue text will not be colorized unless the CLI arg `--color` or `-c` is used.
  This overrides the `PHAN_ENABLE_COLOR_OUTPUT` setting.
+ Add `PHAN_DISABLE_PROGRESS_BAR` environment variable to disable progress bar by default unless the CLI arg `--progress-bar` is used.
+ Show an extra decimal digit of precision in the progress bar when the terminal is wide enough. (#3514)

New features(Analysis):
+ Make inferred real types more accurate for equality/identity/instanceof checks.
+ Combine array shape types into a single union type when merging variable types from multiple branches. (#3506)
  Do a better job of invalidating the real union type of fields of array shape types when the field is only checked/set on some code branches.
+ Make issue suggestions (and CLI suggestions) for completions of prefixes case-insensitive.
+ Support `@seal-properties` and `@seal-methods` as aliases of `@phan-forbid-undeclared-magic-properties` and `@phan-forbid-undeclared-magic-methods`
+ More aggressively infer real types of array destructuring(e.g. `[$x] = expr`) and accesses of array dimensions (e.g. `$x = expr[dim]`) (#3481)

  This will result in a few more false positives about potentially real redundant/impossible conditions and real type mismatches.
+ Fix false positives caused by assuming that the default values of properties are the real types of properties.
+ Infer that globals used in functions (`global $myGlobal;`) have unknown real types - don't emit warnings about redundant/impossible conditions. (#3521)

Plugins:
+ Also start checking if closures (and arrow functions) can be static in `PossiblyStaticMethodPlugin`
+ Add `AvoidableGetterPlugin` to suggest when `$this->prop` can be used instead of `$this->getProp()`.
  (This will suggest using the property instead of the getter method if there are no known method overrides of the getter. This is only checked for instance properties of `$this`)
+ Increase severity of `PhanPluginPrintfNonexistentArgument` to critical. It will become an ArgumentCountError in PHP 8.

Maintenance:
+ Bump minimum version of netresearch/jsonmapper to avoid php notices in the language server in php 7.4
+ Improve worst-case performance when analyzing code that has many possible combinations of array shapes.

Bug fixes:
+ Properly emit redundant and impossible condition warnings about uses of class constants defined as literal strings/floats/integers.
  (i.e. infer their real union types)
+ Fix false positive inference that `$x[0]` was `string` for `$x` of types such as `list<\MyClass>|string` (reported in #3483)
+ Consistently inherit analysis settings from parent classes recursively, instead of only inheriting them from the direct parent class. (#3472)
  (settings include presence of dynamic properties, whether undeclared magic methods are forbidden, etc.)
+ Don't treat methods that were overridden in one class but inherited by a different class as if they had overrides.
+ Fix a crash when running in php 8.0.0-dev due to Union Types being found in Reflection. (#3503)
+ Fix edge case looking up the `extends` class/interface name when the namespace is a `use` alias (#3494)

Nov 08 2019, Phan 2.4.2
-----------------------

New features(Analysis):
+ Emit `PhanTypeInvalidCallExpressionAssignment` when improperly assigning to a function/method's result (or a dimension of that result) (#3455)
+ Fix an edge case parsing `(0)::class` with the polyfill. (#3454)
+ Emit `PhanTypeInvalidDimOffset` for accessing any dimension on an empty string or an empty array. (#3385)
+ Warn about invalid string literal offsets such as `'str'[3]`, `'str'[-4]`, etc. (#3385)
+ Infer that arrays are non-empty and support array access from `isset($x[$offset])` (#3463)
+ Make `array_key_exists` imply argument is a `non-empty-array` (or an `object`). (#3465, #3469)
+ Make `isset($x[$offset])` imply argument is a `non-empty-array`, `object`, or `string`
  Make `isset($x['literal string'])` imply argument is a `non-empty-array` or `object`, and not a `string`.
+ Make `isset($x->prop)` imply `$x` is an `object`.
+ Make `isset($this->prop[$x])` imply `$this->prop` is not the empty array shape. (#3467)
+ Improve worst-case time of deduplicating unique types in a union type (#3477, suggested in #3475)

Maintenance:
+ Update function signature maps for internal signatures.

Bug fixes:
+ Fix false positive `PhanSuspiciousWeakTypeComparison` for `in_array`/`array_search`/`array_key_exists` with function arguments defaulting to `[]`

Nov 03 2019, Phan 2.4.1
-----------------------

New features(CLI, Configs):
+ Enable the progress bar by default, if `STDERR` is being rendered directly to a terminal.
  Add a new option `--no-progress-bar`.
+ Emit warnings about missing files in `file_list`, CLI args, etc. to `STDERR`. (#3434)
+ Clear the progress bar when emitting many types of warnings to STDERR.

New features(Analysis):
+ Suggest similarly named static methods and static properties for `PhanUndeclaredConstant` issues on class constants. (#3393)
+ Support `@mixin` (and an alias `@phan-mixin`) as a way to load public methods and public instance properties
  as magic methods and magic properties from another classlike. (#3237)

  Attempts to parse or analyze mixins can be disabled by setting `read_mixin_annotations` to `false` in your Phan config.
+ Support `@readonly` as an alias of the `@phan-read-only` annotation.
+ Also emit `PhanImpossibleTypeComparison` for `int === float` checks. (#3106)
+ Emit `PhanSuspiciousMagicConstant` when using `__METHOD__` in a function instead of a method.
+ Check return types and parameter types of global functions which Phan has signatures for,
  when `ignore_undeclared_functions_with_known_signatures` is `false` and `PhanUndeclaredFunction` is emitted. (#3441)

  Previously, Phan would emit `PhanUndeclaredFunction` without checking param or return types.
+ Emit `PhanImpossibleTypeComparison*` and `PhanSuspiciousWeakTypeComparison*`
  when `in_array` or `array_search` is used in a way that will always return false.
+ Emit `PhanImpossibleTypeComparison*` when `array_key_exists` is used in a way that will always return false.
  (e.g. checking for a string literal or negative key in a list, an integer in an array with known string keys, or anything in an empty array)
+ Add some missing function analyzers: Infer that `shuffle`, `rsort`, `natsort`, etc. convert arrays to lists.
  Same for `arsort`, `krsort`, etc.
+ Convert to `list` or `associative-array` in `sort`/`asort` in more edge cases.
+ Infer that `sort`/`asort` on an array (and other internal functions using references) returns a real `list` or `associative-array`.
  Infer that `sort`/`asort` on a non-empty array (and other internal functions using references) returns a real `non-empty-list` or `non-empty-associative-array`.
+ Infer that some array operations (`array_reduce`, `array_filter`, etc.) result in `array` instead of `non-empty-array` (etc.)

Bug fixes:
+ Fix a bug where global functions, closures, and arrow functions may have inferred values from previous analysis unintentionally
  left over in the original scope when analyzing that function again. (methods were unaffected)

Maintenance:
+ Clarify a warning message about "None of the files to analyze in /path/to/project exist"

Plugins:
+ Add a new plugin `RedundantAssignmentPlugin` to warn about assigning the same value a variable already has to that variable. (#3424)
  New issue types: `PhanPluginRedundantAssignment`, `PhanPluginRedundantAssignmentInLoop`, `PhanPluginRedundantAssignmentInGlobalScope`
+ Warn about alignment directives and more padding directives (`'x`) without width directive in `PrintfCheckerPlugin` (#3317)
+ Also emit `PhanPluginPrintfNoArguments` in cases when the format string could not be determined. (#3198)

Oct 26 2019, Phan 2.4.0
-----------------------

New features(CLI, Configs):
+ Support saving and loading baselines with `--save-baseline=.phan/baseline.php` and `--load-baseline=.phan/baseline.php`. (#2000)
  `--save-baseline` will save all pre-existing issues for the provided analysis settings to a file.
  When Phan is invoked later with `--load-baseline`, it will ignore any
  issue kinds in the files from `file_suppressions` in the baseline.

  This is useful for setting up analysis with Phan on a new project,
  or when enabling stricter analysis settings.

  Different baseline files can be used for different Phan configurations.
  (e.g. `.phan/baseline_deadcode.php` for runs with `--dead-code-detection`)

New features(Analysis):
+ Fix edge cases in checking if some nullable types were possibly falsey
  (`?true` and literal floats (e.g. `?1.1`))
+ Emit `PhanCoalescingNeverNull` instead of `PhanCoalescingNeverNullIn*`
  if it's impossible for the node kind to be null. (#3386)
+ Warn about array destructuring syntax errors (`[] = $arr`, `[$withoutKey, 1 => $withKey] = $arr`)
+ Return a clone of an existing variable if one already exists in Variable::fromNodeInContext. (#3406)
  This helps analyze `PassByReferenceVariable`s.
+ Don't emit PhanParamSpecial2 for min/max/implode/join with a single vararg. (#3396)
+ Properly emit PhanPossiblyInfiniteRecursionSameParams for functions with varargs.
+ Emit `PhanNoopNew` or `PhanNoopNewNoSideEffects` when an object is created with `new expr(...)` but the result is not used (#3410)
  This can be suppressed for all instances of a class-like by adding the `@phan-constructor-used-for-side-effects` annotation to the class's doc comment.
+ Emit `PhanPluginUseReturnValueInternalKnown` for unused results of function calls on the right-hand side of control flow operators (`??`/`?:`/`&&`/`||`) (#3408)

Oct 20 2019, Phan 2.3.1
-----------------------

New features(CLI, Configs):
+ Instead of printing the full help when Phan CLI args or configuration is invalid,
  print just the errors/warnings and instructions and `Type ./phan --help (or --extended-help) for usage.`
+ Add an option `--debug-signal-handler` that can be used to diagnose
  why Phan or a plugin is slow or hanging. (Requires the `pcntl` module)
  This installs a signal handler that response to SIGINT (aka Ctrl-C), SIGUSR1, and SIGUSR2.
+ Print a single backtrace in the crash reporter with the file, line, and arguments instead of multiple backtraces.
+ Emit a warning suggesting using `--long-option` instead when `-long-option[=value]` is passed in.
+ Change colorization of some error messages. Print some warnings to stderr instead of using `error_log()`.

New features(Analysis):
+ Emit `PhanTypeMismatchPropertyRealByRef` or `PhanTypeMismatchPropertyByRef`
  when potentially assigning an incompatible type to a php 7.4 typed property
  (or a property with a phpdoc type).
+ Warn about suspicious uses of `+` or `+=` on array shapes or lists. (#3364)
  These operator will prefer the fields from the left hand side,
  and will merge lists instead of concatenate them.
  New issue types: `PhanSuspiciousBinaryAddLists`, `PhanUselessBinaryAddRight`
+ Improvements to inferred types of `sort`, `array_merge`, etc. (#3354)
+ Fix bug allowing any array shape type to cast to a list.
+ Warn about unnecessary branches leading to identical return statements in pure functions, methods, and closures (#3383)
  This check is only run on pure methods.

  This requires that `UseReturnValuePlugin` be enabled and works best when `'plugin_config' => ['infer_pure_methods' => true]` is set.
+ Allow `list<X>` to cast to `array{0:X, 1?:X}` (#3390)
+ Speed up computing line numbers of diagnostics in the polyfill/fallback parser when there are multiple diagnostics.

Language Server/Daemon mode:
+ Reduce the CPU usage of the language server's main process when the `pcntl` module is used to fork analysis processes (Unix/Linux).
+ Speed up serializing large responses in language server mode (e.g. when a string has an unmatched quote).

Oct 13 2019, Phan 2.3.0
-----------------------

New features(CLI, Configs):
+ Limit --debug-emitted-issues to the files that weren't excluded from analysis.

New features(Analysis):
+ Add support for `list<T>` and `non-empty-list<T>` in phpdoc and in inferred values.
  These represent arrays with consecutive integer keys starting at 0 without any gaps (e.g. `function (string ...$args) {}`)
+ Add support for `associative-array<T>` and `non-empty-associative-array<T>` in phpdoc and in inferred values. (#3357)

  These are the opposite of `list<T>` and `non-empty-associative-list<T>`. `list` cannot cast to `associative-array` and vice-versa.
  These represent arrays that are unlikely to end up with consecutive integer keys starting at 0 without any gaps.
  `associative-array` is inferred after analyzing code such as the following:

  - Expressions such as `[$uid1 => $value, $uid2 => $value2]` with unknown keys
  - Unsetting an array key of a variable.
  - Adding an unknown array key to an empty array.
  - Certain built-in functions, such as `array_filter` or `array_unique`,
    which don't preserve all keys and don't renumber array keys.

  Note that `array<string, T>` is always treated like an associative array.

  However, `T[]` (i.e. `array<mixed, T>`) is not treated like `associative-array<mixed, T>` (i.e. `associative-array<T>`).
  Phan will warn about using the latter (`associative-array`) where a list is expected, but not the former (`array`).
+ Allow omitting keys from array shapes for sequential array elements
  (e.g. `array{stdClass, array}` is equivalent to `array{0:stdClass, 1:array}`).
+ Add array key of array shapes in the same field order that php would for assignments such as `$x = [10]; $x[1] = 11;`. (#3359)
+ Infer that arrays are non-empty after analyzing code such as `$x[expr] = expr` or `$x[] = expr`.
+ Infer that arrays are possibly empty after analyzing code such as `unset($x[expr]);`.
+ Fix false positives in redundant condition detection when the source union type contains the `mixed` type.

Oct 03 2019, Phan 2.2.13
------------------------

New features(CLI, Configs):
+ Always print 100% in `--progress-bar` after completing any phase of analysis.
  This is convenient for tools such as `tool/phoogle` that exit before starting the next phase.
+ Add GraphML output support to `DependencyGraphPlugin`.
  This allows `tool/pdep` output to be imported by Neo4j, Gephi and yEd
+ Add json output and import to `tool/pdep`
  For caching large graphs in order to generate multiple sub-graphs without re-scanning
+ Add setting `infer_default_properties_in_construct`.
  When this is enabled, infer that properties of `$this` are initialized to their default values at the start of `__construct()`. (#3213)
  (this is limited to instance properties which are declared in the current class (i.e. not inherited)).
  Off by default.
+ Add a config setting `strict_object_checking`. (#3262)
  When enabled, Phan will warn if some of the object types in the union type don't contain a property.
  Additionally, warn about definite non-object types when accessing properties.
  Also add `--strict-object-checking` to enable this setting.
+ Add CLI option `--debug-emitted-issues={basic,verbose}` to print the stack trace of when Phan emitted the issue to stderr.
  Useful for understanding why Phan emitted an issue.

New features(Analysis):
+ Disable `simplify_ast` by default.
  Phan's analysis of compound conditions and assignments/negations in conditions has improved enough that it should no longer be necessary.
+ Import more specific phpdoc/real array return types for internal global functions from opcache.
+ Emit `PhanUndeclaredVariable` and other warnings about arguments when there are too many parameters for methods. (#3245)
+ Infer real types of array/iterable keys and values in more cases.
+ Expose the last compilation warning seen when tokenizing or parsing with the native parser, if possible (#3263)
  New issue types: `PhanSyntaxCompileWarning`
  Additionally, expose the last compilation warning or deprecation notice seen when tokenizing in the polyfill.
+ Improve inference of when the real result of a binary operation is a float. (#3256)
+ Emit stricter warnings for more real type mismatches (#3256)
  (e.g. emit `PhanTypeMismatchArgumentReal` for `float->int` when `strict_types=1`, `'literal string'->int`, etc.)
+ Consistently infer that variadic parameters are arrays with integer keys. (#3294)
+ Improve types inferred when the config setting `enable_extended_internal_return_type_plugins` is enabled.
+ Speed up sorting the list of parsed files, and avoid unnecessary work in `--dump-parsed-file-list`.
+ Emit `PhanEmptyForeach` and `PhanEmptyYieldFrom` when iterating over empty arrays.
+ Infer that properties of `$this` are initialized to their default values at the start of `__construct()`. (#3213)
  (this is limited to instance properties which are declared in the current class (i.e. not inherited)).
  To disable this, set `infer_default_properties_in_construct` to false.
+ Improve analysis of conditions on properties of `$this`, such as `if (isset($this->prop['field1']['field2']))` (#3295)
+ Improve suggestions for `PhanUndeclaredFunction`.
  Properly suggest similar global functions for non-fully qualified calls in namespaces.
  Suggest `new ClassName()` as a suggestion for `ClassName()`.
+ Improve suggestions for global constants (`PhanUndeclaredConstant`).
  Suggest similar constant names case-insensitively within the same namespace or the global namespace.
+ Suggest obvious getters and setters for instance properties in `PhanAccessPropertyProtected` and `PhanAccessPropertyPrivate` (#2540)
+ When `strict_method_checking` is enabled,
  warn if some of the **object** types in the union type don't contain that method. (#3262)
+ Make stronger assumptions about real types of global constants.
  Assume that constants defined with `define(...)` can have any non-object as its real type,
  to avoid false positives in redundant condition detection.
+ Properly infer that parameter defaults and global constants will resolve to `null` in some edge cases.
+ Emit `PhanCompatibleDefaultEqualsNull` when using a different constant that resolves to null as the default of a non-nullable parameter. (#3307)
+ Emit `PhanPossiblyInfiniteRecursionSameParams` when a function or method calls itself with the same parameter values it was declared with (in a branch). (#2893)
  (This requires unused variable detection to be enabled, when there are 1 or more parameters)
+ Analyze complex conditions such as `switch (true)`, `if (($x instanceof stdClass) == false)`, etc. (#3315)
+ Add a `non-empty-array` type, for arrays that have 1 or more elements.
  This gets inferred for checks such as `if ($array)`, `if (!empty($array))` (checks on `count()` are not supported yet)
  (`non-empty-array<ValueT>` and `non-empty-array<KeyT, ValueT>` can also be used in phpdoc)
+ Support checking if comparisons of types with more than one possible literal scalar are redundant/impossible.
  Previously, Phan would only warn if both sides had exactly one possible scalar value.
  (e.g. warn about `'string literal' >= $nullableBool`)
+ Fix edge cases analyzing conditions on superglobals.
+ Be more consistent about when PhanTypeArraySuspiciousNullable is emitted, e.g. for `?mixed`, `array|null`, etc.
+ Fix false positive impossible condition for casting mixed to an array.

Language Server/Daemon mode:
+ Fix logged Error when language server receives `didChangeConfiguration` events. (this is a no-op)

Plugins:
+ Fix failure to emit `PhanPluginDescriptionlessComment*` when a description
  would be automatically generated from the property or method's return type. (#3265)
+ Support checking for duplicate phpdoc descriptions of properties or methods within a class in `HasPHPDocPlugin`.
  Set `'plugin_config' => ['has_phpdoc_check_duplicates' => true]` to enable these checks.
  (this skips deprecated methods/properties)
+ Implement `LoopVariableReusePlugin`, to detect reusing loop variables in nested loops. (#3045)
  (e.g. `for ($i = 0; $i < 10; $i++) { /* various code ... */ foreach ($array as $i => $value) { ... } }`)

Maintenance:
+ Make `\Phan\Library\None` a singleton in internal uses.
+ Normalize folders in the config file generated by `phan --init` in the vendor autoload directories.
+ Update internal element types and documentation maps.

Bug fixes:
+ Consistently deduplicate the real type set of union types (fixes some false positives in redundant condition detection).
+ Fix `\Phan\Debug`'s dumping representation of flags for `ast\AST_DIM`, `ast\AST_ARRAY_ELEM`,
  `ast\AST_PARAM`, `ast\AST_ASSIGN_OP` (`??=`), and `ast\AST_CONDITIONAL`.

  This affects some crash reporting and tools such as `internal/dump_fallback_ast.php`
+ Fix some infinite recursion edge cases caused parsing invalid recursive class inheritance. (#3264)

Sep 08 2019, Phan 2.2.12
------------------------

New features(CLI):
+ Improve error messages when the `--init-*` flags are provided without passing `--init`. (#3153)
  Previously, Phan would fail with a confusing error message.
+ New tool `tool/pdep` to visualize project dependencies - see `tool/pdep -h`
  (uses the internal plugin `DependencyGraphPlugin`)
+ Support running `tool/phoogle` (search for functions/methods by signatures) in Windows.
+ Add support for `--limit <count>` and `--progress-bar` to `tool/phoogle`.

New features(Analysis):
+ Support `@phan-immutable` annotation on class doc comments, to indicate that all instance properties are read-only.

  - Phan does not check if object fields of those immutable properties will change. (e.g. `$this->foo->prop = 'x';` is allowed)
  - This annotation does not imply that methods have no side effects (e.g. I/O, modifying global state)
  - This annotation does not imply that methods have deterministic return values or that methods' results should be used.

  `@phan-immutable` is an alias of `@phan-read-only`. `@phan-read-only` was previously supported on properties.
+ Support `@phan-side-effect-free` annotation on class doc comments,
  to indicate that all instances of the class are `@phan-immutable`
  and that methods of the class are free of external side effects. (#3182)

  - All instance properties are treated as read-only.
  - Almost all instance methods are treated as `@phan-side-effect-free` - their return values must be used.
    (excluding a few magic methods such as __wakeup, __set, etc.)
    This does not imply that they are deterministic (e.g. `rand()`, `file_get_contents()`, and `microtime()` are allowed)
+ Add `@phan-side-effect-free` as a clearer name of what `@phan-pure` implied for methods.
+ Fix false positives for checking for redundant conditions with `iterable` and `is_iterable`.
+ Properly infer real types for `is_resource` checks and other cases where UnionType::fromFullyQualifiedRealString() was used.
+ Avoid false positives for the config setting `'assume_real_types_for_internal_functions'`.
  Include all return types for many internal global functions for `--target-php-version` of `7.[0-4]`,
  including those caused by invalid arguments or argument counts.
+ Warn about division, modulo, and exponentiation by 0 (or by values that would cast to 0).
+ Fix a bug converting absolute paths to relative paths when the project directory is a substring of a subdirectory (#3158)
+ Show the real signature of the abstract method in PhanClassContainsAbstractMethod issues. (#3152)
+ Support analyzing php 7.3's `is_countable()`, and warn when the check is redundant or impossible (#3172)
+ Don't suggest `$this->prop` as an alternative to the undeclared variable `$prop` from a static method/closure. (#3174)
+ Make real return types of `Closure::bind()` and other closure helpers more accurate. (#3184)
+ Include `use($missingVar)` in suggestions for `PhanUndeclaredVariable` if it is defined outside the closure(s) scope.
  Also, suggest *hardcoded* globals such as `$argv`.
+ Warn about `$this instanceof self` and `$this instanceof static` being redundant.
+ Fix false positive `PhanInvalidConstantExpression` for php 7.4 argument unpacking (e.g. `function f($x = [1, ...SOME_CONST]) {}`)
+ Emit `PhanTypeMismatchArgumentInternalProbablyReal` when the real type of an argument doesn't match Phan's signature info for a function (#3199)
  (but there is no Reflection type info for the parameter)
  Continue emitting `PhanTypeMismatchArgumentInternal` when the real type info of the argument is unknown or is permitted to cast to the parameter.
+ Improve analysis of switch statements for unused variable detection and variable types (#3222, #1811)
+ Infer the value of `count()` for union types that have a real type with a single array shape.
+ Fix false positive `PhanSuspiciousValueComparisonInLoop` for value expressions that contain variables.
+ Warn about redundant condition detection in more cases in loops.
+ Warn about PHP 4 constructors such as `Foo::Foo()` if the class has no namespace and `__construct()` does not exist. (#740)
  Infer that defining `Foo::Foo()` creates the method alias `Foo::__construct()`.
+ Don't emit `PhanTypeMismatchArgumentReal` if the only cause of the mismatch is nullability of real types (if phpdoc types were compatible) (#3231)

Language Server/Daemon mode:
+ Ignore `'plugin_config' => ['infer_pure_methods' => true]` in language server and daemon mode. (#3220)
  That option is extremely slow and memory intensive.

Plugins:
+ If possible, suggest the types that Phan observed during analysis with `UnknownElementTypePlugin`. (#3146)
+ Make `InvalidVariableIssetPlugin` respect the `ignore_undeclared_variables_in_global_scope` option (#1403)

Maintenance:
+ Correctly check for the number of cpus/cores on MacOS in Phan's unit tests (#3143)

Bug fixes:
+ Don't parse `src/a.php` and `src\a.php` twice if both paths are generated from config or CLI options (#3166)

Aug 18 2019, Phan 2.2.11
------------------------

New features(Analysis):
+ Add a `@phan-real-return` annotation for functions/methods/closure (#3099),
  to make Phan act as if that method has the specified union type
  when analyzing callers for redundant conditions, etc. (if there was no real type).
  This can be used for multiple types, e.g. `@phan-real-return string|false`.
+ Improve union type inferred for clone() - It must be an object if clone() doesn't throw.
  Emit `PhanTypePossiblyInvalidCloneNotObject` for cloning possible non-objects when strict param checking is enabled.
+ Infer that `new $expr()` has a real type of object in all cases, not just common ones.
+ Improve real type inferred for `+(expr)`/`-(expr)`/`~(expr)` and warn about redundant conditions.
  This does not attempt to account for custom behavior for objects provided by PECL extensions.
+ Show argument names and types in issue messages for functions/methods for `PhanParamTooFew` and `PhanParamTooMany`.
+ Show more accurate columns for `PhanSyntaxError` for unexpected tokens in more cases.
+ Ignore scalar and null type casting config settings when checking for redundant or impossible conditions. (#3105)
+ Infer that `empty($x)` implies that the value of $x is null, an empty scalar, or the empty array.
+ Avoid false positives with `if (empty($x['first']['second']))` - Do not infer any types for the offset 'first' if there weren't any already. (#3112)
+ Avoid some bad inferences when using the value of expressions of the form `A || B`.
+ Improve redundant condition detection for empty/falsey/truthy checks, `self`, and internal functions building or processing arrays.
+ Include strings that are suffixes of variable names, classes, methods, properties, etc. in issue suggestions for undeclared elements. (#2342)
+ Emit `PhanTypeNonVarReturnByRef` when an invalid expression is returned by a function declared to return a reference.
+ Support manually annotating that functions/methods/closures are pure with `/** @phan-pure */`.
  This is automatically inherited by overriding methods.
  Also see `UseReturnValuePlugin` and `'plugin_config' => ['infer_pure_methods' => true]`.

Plugins:
+ In `UseReturnValuePlugin`, support inferring whether closures, functions, and methods are pure
  when `'plugin_config' => ['infer_pure_methods' => true]` is enabled.
  (they're expected to not have side effects and should have their results used)

  This is a best-effort heuristic.
  This is done only for the functions and methods that are not excluded from analysis,
  and it isn't done for methods that override or are overridden by other methods.

  Note that functions such as `fopen()` are not pure due to side effects.
  UseReturnValuePlugin also warns about those because their results should be used.

  Automatic inference of function purity is done recursively.
+ Add `EmptyMethodAndFunctionPlugin` to warn about functions/methods/closures with empty statement lists. (#3110)
  This does not warn about functions or methods that are deprecated, overrides, or overridden.
+ Fix false positive in InvalidVariableIssetPlugin for expressions such as `isset(self::$prop['field'])` (#3089)

Maintenance:
+ Add example vim syntax highlighting snippet for Phan's custom phpdoc annotations to `plugins/vim/syntax/phan.vim`
  This makes it easier to tell if annotations were correctly typed.

Bug fixes:
+ Don't scan over folders that would be excluded by `'exclude_file_regex'` while parsing. (#3088)
  That adds additional time and may cause unnecessary permissions errors.
+ Properly parse literal float union types starting with `0.`

Aug 12 2019, Phan 2.2.10
------------------------

New features(Analysis):
+ Add support for `@param MyClass &$x @phan-ignore-reference`,
  to make Phan ignore the impact of references on the passed in argument. (#3082)
  This can be used when the result should be treated exactly like the original type for static analysis.

Plugins:
+ In EmptyStatementListPlugin, warn about switch statements where all cases are no-ops. (#3030)

Bug fixes:
+ Fix infinite recursion seen when passing `void` to something expecting a non-null type. (#3085)
  This only occurs with some settings, e.g. when `null_casts_as_any_type` is true. (introduced in 2.2.9)

Aug 11 2019, Phan 2.2.9
-----------------------

New features(Analysis):
+ Emit the stricter issue type `PhanTypeMismatchReturnReal` instead of `PhanTypeMismatchReturn`
  when Phan infers that the real type of the returned expression is likely to cause a TypeError (accounting for `strict_types` in the file). (#403)
  See `internal/Issue-Types-Caught-by-Phan.md` for details on when it is thrown.
+ Emit the stricter issue type `PhanTypeMismatchArgumentReal` instead of `PhanTypeMismatchArgument`
  when Phan infers that the real type of the argument is likely to cause a TypeError at runtime (#403)
+ Support php 7.4 typed property groups in the polyfill/fallback parser.
+ Warn about passing properties with incompatible types to reference parameters (#3060)
  New issue types: `PhanTypeMismatchArgumentPropertyReference`, `PhanTypeMismatchArgumentPropertyReferenceReal`
+ Detect redundant conditions such as `is_array($this->array_prop)` on typed properties.
  Their values will either be a value of the correct type, or unset. (Reading from unset properties will throw an Error at runtime)
+ Emit `PhanCompatibleTypedProperty` if the target php version is less than 7.4 but typed properties are used.
+ Emit `PhanTypeMismatchPropertyReal` instead of `PhanTypeMismatchProperty` if the properties have real types that are incompatible with the inferred type of the assignment.
+ Stop warning about `(float) $int` being redundant - there are small differences in how ints and floats are treated by `serialize`, `var_export`, `is_int`, etc.
+ Treat all assignments to `$this->prop` in a scope the same way (for real, dynamic, and magic properties)
  Previously, Phan would not track the effects of some assignments to dynamic properties.
+ Make `unset($this->prop)` make Phan infer that the property is unset in the current scope (and treat it like null) (only affects `$this`). (#3025)
  Emit `PhanPossiblyUnsetPropertyOfThis` if the property is read from without setting it.
+ Don't emit `PhanTypeArraySuspiciousNull` when array access is used with the null coalescing operator. (#3032)
+ Don't emit `PhanTypeInvalidDimOffset` when array access is used with the null coalescing operator. (#2123)
+ Make Phan check for `PhanUndeclaredTypeProperty` suppressions on the property's doc comment, not the class. (#3047)
+ Make inferred real/phpdoc types for results of division more accurate.
+ Improve analysis of for loops and while loops.
  Account for the possibility of the loop iteration never occurring. (unless the condition is unconditionally true)
+ Fix some edge cases that can cause PhanTypeMismatchProperty (#3067, #1867)
  If there was a phpdoc or real type, check against that instead when emitting issues.
+ Analyze assignments to fields of properties of `$this` (e.g. `$this->prop[] = 'value';`)
  for correctness and for the new type combination. (#3059)
+ Infer that the `void` should be treated similarly to null
  (in addition to existing checks, it's redundant to compare them to null).
  Don't warn about `return null;` in functions/methods with phpdoc-only `@return void`.

Plugins:
+ Add `StrictComparisonPlugin`, which warns about the following issue types:

  1. Using `in_array` or `array_search` without specifying `$strict`. (`PhanPluginComparisonNotStrictInCall`)
  2. Using comparison or weak equality operators when both sides are possibly objects. (`PhanPluginComparisonObjectEqualityNotStrict`, `PhanPluginComparisonObjectOrdering`)
+ Don't warn in `EmptyStatementListPlugin` if a TODO/FIXME/"Deliberately empty" comment is seen around the empty statement list. (#3036)
  (This may miss some TODOs due to `php-ast` not providing the end line numbers)
  The setting `'plugin_config' => ['empty_statement_list_ignore_todos' => true]` can be used to make it unconditionally warn about empty statement lists.
+ Improve checks for UseReturnValuePlugin for functions where warning depend on their arg count (`call_user_func`, `trait`/`interface`/`class_exists`, `preg_match`, etc)

Bug fixes:
+ When a typed property has an incompatible default, don't infer the union type from the default. (#3024)
+ Don't emit `PhanTypeMismatchProperties` for assignments to dynamic properties. (#3042)
+ Fix false positive RedundantConditions analyzing properties of `$this` in the local scope. (#3038)
+ Properly infer that real type is always `int` (or a subtype) after the `is_int($var)` condition.
+ Emit `TypeMismatchUnpack*` for nullable key types of iterables if the union type didn't contain any int/mixed types. (fix logic error)

Jul 30 2019, Phan 2.2.8
-----------------------

New features(CLI):
+ Add heuristics to `tool/phoogle` to better handle `object`, and to include functions with nullable params in the results of searches for all functions. (#3014)

New features(Analysis):
+ Emit `PhanCompatibleImplodeOrder` when the glue string is passed as the second instead of the first argument (#2089)
+ Emit `PhanCompatibleDimAlternativeSyntax` when using array and string array access syntax with curly braces
  when using the polyfill parser or php 7.4+. (#2989)
+ Emit `PhanCompatibleUnparenthesizedTernary` for expressions such as `a ? b : c ? d : e`. (#2989)
  (when using the polyfill parser or php 7.4+)
+ Emit `PhanConstructAccessSignatureMismatch` when a constructor is less visible than the parent class's constructor
  and the target php version is 7.1 or older. (#1405)

Plugins:
+ Make `EmptyStatementListPlugin` check `if` statements with negated conditions (those were previously skipped because they were simplified).

Bug fixes:
+ Fix a crash analyzing a dynamic property by reference (introduced in 2.2.7) (#3020)

Jul 27 2019, Phan 2.2.7
-----------------------

New features(CLI, Configs):
+ Include columns with most (but not all) occurrences of `PhanSyntaxError`
  (inferred using the polyfill - these may be incorrect a small fraction of the time)

  When the error is from the native `php-ast` parser, this is a best guess at the column.

  `hide_issue_column` can be used to remove the column from issue messages.
+ Add `--absolute-path-issue-messages` to emit absolute paths instead of relative paths for the file of an issue. (#1640)
  Note that this does not affect files within the issue message.
+ Properly render the progress bar when Phan runs with multiple processes (#2928)
+ Add an HTML output mode to generate an unstyled HTML fragment.
  Example CSS styles can be generated with `internal/dump_html_styles.php`
+ Add a `light` color scheme for white backgrounds.

New features(Analysis):
+ Fix failure to infer real types when an invoked function or method had a phpdoc `@return` in addition to the real type.
+ Infer union type from all classes that an instance method could possibly be, not just the first type seen in the expression's union type. (#2988)
+ Preserve remaining real union types after negation of `instanceof` checks (e.g. to check for redundant conditions).
+ Warn about throwing from `__toString()` in php versions prior to php 7.4. (#2805)
+ Emit `PhanTypeArraySuspiciousNull` for code such as `null['foo']` (#2965)
+ If a property with no phpdoc type has a default of an empty array, assume that it's type can be any array (when reading it) until the first assignment is seen.
+ Attempt to analyze modifying dynamic properties by reference (e.g. `$var->$prop` when $prop is a variable with a known string)
+ For undeclared variables in the global scope, emit `PhanUndeclaredGlobalVariable` instead of `PhanUndeclaredVariable` to distinguish those from undeclared variables within functions/methods. (#1652)
+ Emit `PhanCompatibleSyntaxNotice` for notices such as the deprecated `(real)` cast in php 7.4, when the real parser is used (#3012)

Language Server/Daemon mode:
+ When `PhanSyntaxError` is emitted, make the start of the error range
  the column of the error instead of the start of the line.

Plugins:
+ Add `EmptyStatementListPlugin` to warn about empty statement lists involving if/elseif statements, try statements, and loops.
+ Properly warn about redundant `@return` annotations followed by other annotation lines in `PHPDocRedundantPlugin`.

Bug fixes:
+ Treat `Foo::class` as a reference to the class/interface/trait `Foo` (#2945)
+ Fix crash for `(real)` cast in php 7.4. (#3012)
+ Work around crash due to deprecation notices in composer dependencies in php 7.4

Jul 17 2019, Phan 2.2.6
-----------------------

New features(CLI, Configs):
+ Include files in completion suggestions for `-P`/`--plugin` in the [completion script for zsh](plugins/zsh/_phan).

Bug fixes:
+ Fix crash analyzing `&&` and `||` conditions with literals on both sides (#2975)
+ Properly emit `PhanParamTooFew` when analyzing uses of functions/methods where a required parameter followed an optional parameter. (#2978)

Jul 14 2019, Phan 2.2.5
-----------------------

New features(CLI, Configs):
+ Add `-u` as an alias of `--unused-variable-detection`, and `-t` as an alias of `--redundant-condition-detection`
+ Added a zsh completion script ([`plugins/zsh/_phan`](plugins/zsh/_phan) has installation instructions).
+ Added a bash completion script ([`plugins/bash/phan`](plugins/bash/phan) has installation instructions).

New features(Analysis):
+ Fix false positive `PhanSuspiciousValueComparisonInLoop` when both sides change in a loop. (#2919)
+ Detect potential infinite loops such as `while (true) { does_not_exit_loop(); }`. (Requires `--redundant-condition-detection`)
  New issue types: `PhanInfiniteRecursion`.
+ Track that the **real** type of an array variable is an array after adding fields to it (#2932)
  (affects redundant condition detection and unused variable detection)
+ Warn about adding fields to an unused array variable, if Phan infers the real variable type is an array. (#2933)
+ Check for `PhanInfiniteLoop` when the condition expression is omitted (e.g. `for (;;) {}`)
+ Avoid false positives in real condition checks from weak equality checks such as `if ($x == null) { if ($x !== null) {}}` (#2924)
+ Warn about `X ? Y : Y` and `if (cond1) {...} elseif (cond1) {...}` in DuplicateExpressionPlugin (#2955)
+ Fix failure to infer type when there is an assignment (or `++$x`, or `$x OP= expr`) in a condition (#2964)
  (e.g. `return ($obj = maybeObj()) instanceof stdClass ? $obj : new stdClass();`)
+ Warn about no-ops in for loops (e.g. `for ($x; $x < 10, $x < 20; $x + 1) {}`) (#2926)
+ Treat `compact('var1', ['var2'])` as a usage of $var1 and $var2 in `--unused-variable-detection` (#1812)

Bug fixes:
+ Fix crash in StringUtil seen in php 7.4-dev due to notice in `hexdec()` (affects polyfill/fallback parser).

Plugins:
+ Add `InlineHTMLPlugin` to warn about inline HTML anywhere in an analyzed file's contents.
  In the `plugin_config` config array, `inline_html_whitelist_regex` and `inline_html_blacklist_regex` can be used to limit the subset of analyzed files to check for inline HTML.
+ For `UnusedSuppressionPlugin`: `'plugin_config' => ['unused_suppression_whitelisted_only' => true]` will make this plugin report unused suppressions only for issues in `whitelist_issue_types`. (#2961)
+ For `UseReturnValuePlugin`: warn about unused results of function calls in loops (#2926)
+ Provide the `$node` causing the call as a 5th parameter to closures returned by `AnalyzeFunctionCallCapability->getAnalyzeFunctionCallClosuresStatic`
  (this can be used to get the variable/expression for an instance method call, etc.)

Maintenance:
+ Made `--polyfill-parse-all-element-doc-comments` a no-op, it was only needed for compatibility with running Phan with php 7.0.
+ Minor updates to CLI help for Phan.
+ Restart without problematic extensions unless the corresponding `PHAN_ALLOW_$extension` flag is set. (#2900)
  These include uopz and grpc (when Phan would use `pcntl_fork`) - Phan already restarts without Xdebug.
+ Fix `Debug::nodeToString()` - Make it use a polyfill for `ast\get_kind_name` if the php-ast version is missing or outdated.

Jul 01 2019, Phan 2.2.4
-----------------------

New features(CLI, Configs):
+ Warn if any of the files passed in `--include-analysis-file-list` don't exist.

New features(Analysis):
+ Reduce false positives inferring the resulting type of `$x++`, `--$x`, etc. (#2877)
+ Fix false positives analyzing variable modification in `elseif` conditions (#2878, #2860)
  (e.g. no longer emit `PhanRedundantCondition` analyzing `elseif ($offset = (int)$offset)`)
  (e.g. do a better job inferring variables set in complex `if` condition expressions)
+ Warn about suspicious comparisons (e.g. `new stdClass() <= new ArrayObject`, `2 >= $bool`, etc.) (#2892)
+ Infer real union types from function/method calls.
+ Don't emit the specialized `*InLoop` or `*InGlobalScope` issues for `--redundant-condition-detection`
  in more cases where being in a global or loop scope doesn't matter (e.g. `if (new stdClass())`)
+ Be more accurate about inferring real union types from array destructuring assignments. (#2901)
+ Be more accurate about inferring real union types from assertions that expressions are non-null. (#2901)
+ Support dumping Phan's internal representation of a variable's union type (and real union type) with `'@phan-debug-var $varName'` (useful for debugging)
+ Fix false positive `PhanRedundantCondition` analyzing `if ([$a] = (expr))` (#2904)
+ Warn about suspicious comparisons that are always true or always false, e.g. the initial check for `for ($i = 100; $i < 20; $i++)` (#2888)
+ Emit `PhanSuspiciousLoopDirection` when a for loop increases a variable, but the variable is checked against a maximum (or the opposite) (#2888)
  e.g. `for ($i = 0; $i <= 10; $i--)`
+ Emit critical errors for duplicate use for class/namespace, function, or constant (#2897)
  New issue types: `PhanDuplicateUseNormal`, `PhanDuplicateUseFunction`, `PhanDuplicateUseConstant`
+ Emit `PhanCompatibleUnsetCast` for uses of the deprecated `(unset)(expr)` cast. (#2871)
+ Emit `PhanDeprecatedClass`, `PhanDeprecatedTrait`, and `PhanDeprecatedInterface` on the class directly inheriting from the deprecated class, trait, or interface. (#972)
  Stop emitting that issue when constructing a non-deprecated class inheriting from a deprecated class.
+ Include the deprecation reason for user-defined classes that were deprecated (#2807)
+ Fix false positives seen when non-template class extends a template class (#2573)

Language Server/Daemon mode:
+ Fix a crash - always run the language server or daemon with a single analysis process, regardless of CLI or config settings (#2898)
+ Properly locate the defining class for `MyClass::class` when the polyfill/fallback is used.
+ Don't emit color in responses from the daemon or language server unless the CLI flag `--color` is passed in.

Maintenance:
+ Warn if running Phan with php 7.4+ when the installed php-ast version is older than 1.0.2.
+ Make the AST caches for dev php versions (e.g. 7.4.0-dev, 8.0.0-dev) depend on the date when that PHP version was compiled.
+ Make the polyfill support PHP 7.4's array spread operator (e.g. `[$a, ...$otherArray]`) (#2786)
+ Make the polyfill support PHP 7.4's short arrow functions (e.g. `fn($x) => $x*2`)
+ Fix parsing of `some_call(namespace\func_name())` in the polyfill

Jun 17 2019, Phan 2.2.3
-----------------------

New features(Analysis):
+ Reduce false positives about `float` not casting to `int` introduced in 2.2.2

Jun 17 2019, Phan 2.2.2
-----------------------

New features(Analysis):
+ Support inferring literal float types. Warn about redundant conditions with union types of floats that are always truthy/falsey.

Maintenance:
+ Support parsing PHP 7.4's numeric literal separator (e.g. `1_000_000`, `0xCAFE_F00d`, `0b0101_1111`) in the polyfill (#2829)

Bug fixes:
+ Fix a crash in the Phan daemon on Mac/Linux (#2881)

Jun 16 2019, Phan 2.2.1
-----------------------

New features(CLI, Configs):
+ When printing help messages for errors in `phan --init`, print only the related options.
+ Make `phan --init` enable `redundant_condition_detection` when the strictest init level is requested. (#2849)
+ Add `--assume-real-types-for-internal-functions` to make stricter assumptions about the real types of internal functions (for use with `--redundant-condition-detection`).
  Note that in PHP 7 and earlier, internal functions would return null/false for incorrect argument types/argument counts, so enabling this option may cause false positives.

New features(Analysis):
+ Reduce the number of false positives of `--redundant-condition-detection` for variables in loops
+ Warn about more types of expressions causing redundant conditions (#2534, #822).
+ Emit `PhanRedundantCondition` and `PhanImpossibleCondition` for `$x instanceof SomeClass` expressions.
+ Emit `PhanImpossibleCondition` for `is_array` and `is_object` checks.

Bug fixes:
+ Fix issue that would make Phan infer that a redundant/impossible condition outside a loop was in a loop.
+ Avoid false positives analyzing expressions within `assert()`.
+ Fix method signatures for php 7.4's `WeakReference`.
+ Fix false positives analyzing uses of `__call` and `__callStatic` (#702)
+ Fix false positive redundant conditions for casting `callable` to object types.

Jun 14 2019, Phan 2.2.0
-----------------------

New features(CLI, Configs):
+ Add `--color-scheme <scheme>` for alternative colors of outputted issues (also configurable via environment variable as `PHAN_COLOR_SCHEME=<scheme>`)
  Supported values: `default`, `vim`, `eclipse_dark`
+ Be consistent about starting parameter/variable names with `$` in issue messages.
+ Add `--redundant-condition-detection` to attempt to detect redundant conditions/casts and impossible conditions based on the inferred real expression types.

New features(Analysis):
+ New issue types: `PhanRedundantCondition[InLoop]`, `PhanImpossibleCondition[InLoop]` (when `--redundant-condition-detection` is enabled)
  (e.g. `is_int(2)` and `boolval(true)` is redundant, `empty(2)` is impossible).

  Note: This has many false positives involving loops, variables set in loops, and global variables.
  This will be split into more granular issue types later on.

  The real types are inferred separately (and more conservatively) from regular (phpdoc+real) expression types.

  (these checks can also be enabled with the config setting `redundant_condition_detection`)
+ New issue types: `PhanImpossibleTypeComparison[InLoop]` (when `--redundant-condition-detection` is enabled) (#1807)
  (e.g. warns about `$x = new stdClass(); assert($x !== null)`)
+ New issue types: `PhanCoalescingAlwaysNull[InLoop]`, `PhanCoalescingNeverNull[InLoop]` (when `--redundant-condition-detection` is enabled)
  (e.g. warns about `(null ?? 'other')`, `($a >= $b) ?? 'default'`)
+ Infer real return types from Reflection of php and the enabled extensions (affects `--redundant-condition-detection`)
+ Make Phan more accurately infer types for reference parameters set in conditionals.
+ Make Phan more accurately infer types after try-catch blocks.
+ Make Phan more accurately check if a loop may be executed 0 times.
+ Fix issue causing results of previous method analysis to affect subsequent analysis in some edge cases (#2857)
+ Support the type `callable-object` in phpdoc and infer it from checks such as `is_callable($var) && is_object($var)` (#1336)
+ Support the type `callable-array` in phpdoc and infer it from checks such as `is_callable($var) && is_array($var)` (#2833)
+ Fix false positives in more edge cases when analyzing variables with type `static` (e.g. `yield from $this;`) (#2825)
+ Properly emit `NonStaticCallToStatic` in more edge cases (#2826)
+ Infer that `<=>` is `-1|0|1` instead of `int`
+ Infer that eval with backticks is `?string` instead of `string`

Maintenance:
+ Add updates to the function/method signature map from Psalm and PHPStan.

Bug fixes:
+ Fix a crash that occurred when an expression containing `class-string<T>` became nullable.

01 Jun 2019, Phan 2.1.0
-----------------------

New features(CLI, Configs):
+ Add more options to configure colorized output. (#2799)

  The environment variable `PHAN_ENABLE_COLOR_OUTPUT=1` and the config setting `color_issue_messages_if_supported` can be used to enable colorized output by default
  for the default output mode (`text`) when the terminal supports it.

  This can be disabled by setting `PHAN_DISABLE_COLOR_OUTPUT=1` or by passing the flag `--no-color`.
+ Colorize output of `--help` and `--extended-help` when `--color` is used or the terminal supports it.
  This can be disabled by setting `PHAN_DISABLE_COLOR_OUTPUT=1` or by passing the flag `--no-color`.

New features(Analysis):
+ Support unary and binary expressions on literals/constants in conditions. (#2812)
  (e.g. `assert($x === -(1))` and `assert($x === 2+2)` now infer that $x is -1 and 4, respectively)
+ Infer that static variables with no default are `null`.
+ Improve control flow analysis of unconditionally true/false branches.
+ Improve analysis of some ways to initialize groups of static variables.
  e.g. `static $a = null; static $b = null; if ($a === null) { $a = $b = rand(0,10); } use($a, $b)`
  will now also infer that $b is non-null.
+ Infer from `return new static();` and `return $this;` that the return type of a method is `@return static`, not `@return self` (#2797)
  (and propagate that to inherited methods)
+ Fix some false positives when casting array types containing `static` to types containing the class or its ancestors. (#2797)
+ Add `PhanTypeInstantiateAbstractStatic` and `PhanTypeInstantiateTraitStaticOrSelf` as lower-severity warnings about `return new self()` and `return new static()` (#2797)
  (emitted in static methods of abstract classes)
+ Fix false positives passing `static` to other classes. (#2797)
+ Fix false positive seen when `static` implements `ArrayAccess` (#2797)

Language Server/Daemon mode:
+ Add `--language-server-min-diagnostics-delay-ms <ms>`, to work around race conditions in some language clients.

20 May 2019, Phan 2.0.0
-----------------------

New features(Analysis):
+ Add early support for PHP 7.4's typed properties. (#2314)
  (This is incomplete, and does not support inheritance, assignment, impossible conditions, etc.)
+ Change warnings about undeclared `$this` into a critical `PhanUndeclaredThis` issue. (#2751)
+ Fix the check for `PhanUnusedVariableGlobal` (#2768)
+ Start work on supporting analyzing PHP 7.4's unpacking inside arrays. (e.g. `[1, 2, ...$arr1, 5]`) (#2779)
  NOTE: This does not yet check all types of errors, some code is unmigrated, and the polyfill does not yet support this.
+ Improve the check for invalid array unpacking in function calls with iterable/Traversable parameters. (#2779)

Plugins:
+ Improve help messages for `internal/dump_fallback_ast.php` (this tool may be of use when developing plugins)

Bug fixes:
+ Work around issues parsing binary operators in PHP 7.4-dev.
  Note that the latest version of php-ast (currently 1.0.2-dev) should be installed if you are testing Phan with PHP 7.4-dev.

13 May 2019, Phan 2.0.0-RC2
-----------------------

New features(Analysis):
+ Support analysis of PHP 7.4's short arrow function syntax (`fn ($arg) => expr`) (#2714)
  (requires php-ast 1.0.2dev or newer)

  Note that the polyfill does not yet support this syntax.
+ Infer the return types of PHP 7.4's magic methods `__serialize()` and `__unserialize()`. (#2755)
  Improve analysis of return types of other magic methods such as `__sleep()`.
+ Support more of PHP 7.4's function signatures (e.g. `WeakReference`) (#2756)
+ Improve detection of unused variables inside of loops/branches.

Plugins:
+ Detect some new php 7.3 functions (`array_key_first`, etc.) in `UseReturnValuePlugin`.
+ Don't emit a `PhanNativePHPSyntaxCheckPlugin` error in `InvokePHPNativeSyntaxCheckPlugin` due to a shebang before `declare(strict_types=1)`
+ Fix edge cases running `PhanNativePHPSyntaxCheckPlugin` on Windows (in language server/daemon mode)

Bug fixes:
+ Analyze the remaining expressions in a statement after emitting `PhanTraitParentReference` (#2750)
+ Don't emit `PhanUndeclaredVariable` within a closure if a `use` variable was undefined outside of it. (#2716)

09 May 2019, Phan 2.0.0-RC1
-----------------------

New features(CLI, Configs):
+ Enable language server features by default. (#2358)
  `--language-server-disable-go-to-definition`, `--language-server-disable-hover`, and `--language-server-disable-completion`
  can be used to disable those features.

Backwards Incompatible Changes:
+ Drop support for running Phan with PHP 7.0. (PHP 7.0 reached its end of life in December 2018)
  Analyzing codebases with `--target-php-version 7.0` continues to be supported.
+ Require php-ast 1.0.1 or newer (or the absence of php-ast with `--allow-polyfill-parser`)
  Phan switched from using [AST version 50 to version 70](https://github.com/nikic/php-ast#ast-versioning).

Plugins:
+ Change `PluginV2` to `PluginV3`
  `PluginV2` and its capabilities will continue to work to make migrating to Phan 2.x easier, but `PluginV2` is deprecated and will be removed in Phan 3.

  `PluginV3` has the same APIs and capabilities as PluginV2, but uses PHP 7.1 signatures (`void`, `?MyClass`, etc.)
+ Third party plugins may need to be upgraded to support changes in AST version 70, e.g. the new node kinds `AST_PROP_GROUP` and `AST_CLASS_NAME`
+ Add `PHPDocToRealTypesPlugin` to suggest real types to replace (or use alongside) phpdoc return types.
  This does not check that the phpdoc types are correct.

  `--automatic-fix` can be used to automate making these changes for issues that are not suppressed.
+ Add `PHPDocRedundantPlugin` to detect functions/methods/closures where the doc comment just repeats the types in the signature.
  (or when other parts don't just repeat information, but the `@return void` at the end is redundant)
+ Add a `BeforeAnalyzePhaseCapability`. Unlike `BeforeAnalyzeCapability`, this will run after methods are analyzed, not before.

09 May 2019, Phan 1.3.4
-----------------------

Bug fixes:
+ Fix bug in Phan 1.3.3 causing polyfill parser to be used if the installed version of php-ast was older than 1.0.1.

08 May 2019, Phan 1.3.3
-----------------------

New features(CLI, Configs):
+ Make the progress bar guaranteed to display 100% at the end of the analysis phase (#2694)
  Print a newline to stderr once Phan is done updating the progress bar.
+ Add `maximum_recursion_depth` - This setting specifies the maximum recursion depth that
  can be reached during re-analysis.
  Default is 2.
+ Add `--constant-variable-detection` - This checks for variables that can be replaced with literals or constants. (#2704)
  This is almost entirely false positives in most coding styles, but may catch some dead code.
+ Add `--language-server-disable-go-to-definition`, `--language-server-disable-hover`, and `--language-server-disable-completion`
  (These are already disabled by default, but will be enabled by default in Phan 2.0)

New features(Analysis):
+ Emit `PhanDeprecatedClassConstant` for code using a constant marked with `@deprecated`.
+ When recursively inferring the return type of `BaseClass::method()` from its return statements,
  make that also affect the inherited copies of that method (`SubClass::method()`). (#2718)
  This change is limited to methods with no return type in the phpdoc or real signature.
+ Improve unused variable detection: Detect more unused variables for expressions such as `$x++` and `$x -= 2` (#2715)
+ Fix false positive `PhanUnusedVariable` after assignment by reference (#2730)
+ Warn about references, static variables, and uses of global variables that are probably unnecessary (never used/assigned to afterwards) (#2733)
  New issue types: `PhanUnusedVariableReference`, `PhanUnusedVariableGlobal`,  `PhanUnusedVariableStatic`
+ Warn about invalid AST nodes for defaults of properties and static variables. (#2732)
+ Warn about union types on properties that might have an incomplete suffix. (e.g. `/** @var array<int, */`) (#2708)

Plugins:
+ Add more forms of checks such as `$x !== null ? $x : null` to `PhanPluginDuplicateConditionalNullCoalescing` (#2691)

28 Apr 2019, Phan 1.3.2
-----------------------

New features(CLI, Configs):
+ Add `--debug`/`-D` flag to generate verbose debug output.
  This is useful when looking into poor performance or unexpected behavior (e.g. infinite loops or crashes).
+ Suggest similarly named plugins if `--plugin SomePluginName` refers to a built-in plugin that doesn't exist.
+ Add `assume_no_external_class_overrides` - When enabled, Phan will more aggressively assume class elements aren't overridden.
  - e.g. infer that non-final methods without return statements have type `void`.
  Disabled by default.

New features(Analysis):
+ Support locally tracking assignments to and conditionals on `$this->prop` inside of function scopes. (#805, #204)

  This supports only one level of nesting. (i.e. Phan will not track `$this->prop->subProp` or `$this->prop['field']`)

  Properties are deliberately tracked for just the variable `$this` (which can't be reassigned), and not other variables.
+ Fix false positives with dead code detection for internal stubs in `autoload_internal_extension_signatures`. (#2605)
+ Add a way to escape/unescape array shape keys (newlines, binary data, etc) (#1664)

  e.g. `@return array{\n\r\t\x01\\:true}` in phpdoc would correspond to `return ["\n\r\t\x01\\" => true];`

Plugins:
+ Add `FFIAnalysisPlugin` to avoid false positives in uses of PHP 7.4's `FFI\CData`  (#2659)
  (C data of scalar types may be read and assigned as regular PHP data. `$x = FFI::new(“int”); $x = 42;`)

  Note that this is only implemented for variables right now.

20 Apr 2019, Phan 1.3.1
-----------------------

New features(Analysis):
+ Fix false positive `PhanTypeMismatchReturnNullable` and `PhanTypeMismatchArgumentNullable` introduced in 1.3.0 (#2667)
+ Emit `PhanPossiblyNullTypeMismatchProperty` instead of `PhanTypeMismatchProperty` when assigning `?T`
  to a property expecting a compatible but non-nullable type.

  (The same issue was already emitted when the internal union type representation was `T|null` (not `?T`) and strict property type checking was enabled)

Plugins:
+ Add `PossiblyStaticMethodPlugin` to detect instance methods that can be changed to static methods (#2609)
+ Fix edge cases checking if left/right-hand side of binary operations are numbers in `NumericalComparisonPlugin`

19 Apr 2019, Phan 1.3.0
-----------------------

New features(Analysis):
+ Fix false positive `UnusedSuppression` when a doc comment suppresses an issue about itself. (#2571)
+ Improve analysis of argument unpacking with reference parameters, fix false positive `PhanTypeNonVarPassByRef` (#2646)
+ In issue descriptions and suggestions, replace invalid utf-8 (and literal newlines) with placeholders (#2645)
+ Suggest typo fixes in `PhanMisspelledAnnotation` for `@phan-*` annotations. (#2640)
+ Emit `PhanUnreferencedClass` when the only references to a class or its elements are within that class.
  Previously, it would fail to be emitted when a class referenced itself.
+ Emit `PhanUnusedPublicNoOverrideMethodParameter` for method parameters that are not overridden and are not overrides. (#2539)

  This is expected to have a lower false positive rate than `PhanUnusedPublicMethodParameter` because parameters
  might be unused by some of the classes overriding/implementing a method.

  Setting `unused_variable_detection_assume_override_exists` to true in `.phan/config.php` can be used to continue emitting the old issue names instead of `*NoOverride*` equivalents.
+ Warn about more numeric operations(+, /, etc) on unknown strings and non-numeric literal strings (#2656)
  The settings `scalar_implicit_cast` and `scalar_implicit_partial` affect this for the `string` union type but not for literals.
+ Improve types inferred from checks such as `if (is_array($var['field'])) { use($var['field']); }` and `if ($var['field'] instanceof stdClass) {...}` (#2601)
+ Infer that $varName is non-null and an object for conditions such as `if (isset($varName->field['prop']))`
+ Be more consistent about warning when passing `?SomeClass` to a parameter expecting non-null `SomeClass`.
+ Add `PhanTypeMismatchArgumentNullable*` and `PhanTypeMismatchReturnNullable` when the main reason the type check failed was nullability

  Previously, Phan would fail to detect that some nullable class instances were incompatible with the non-null expected types in some cases.
+ Improve analysis of negation of `instanceof` checks on nullable types. (#2663)

Language Server/Daemon mode:
+ Analyze new but unsaved files, if they would be analyzed by Phan once they actually were saved to disk.

Plugins:
+ Warn about assignments where the left-hand and right-hand side are the same expression in `DuplicateExpressionPlugin` (#2641)
  New issue type: `PhanPluginDuplicateExpressionAssignment`

Deprecations:
+ Print a message to stderr if the installed php-ast version is older than 1.0.1.
  A future major Phan version of Phan will probably depend on AST version 70 to support new syntax found in PHP 7.4.
+ Print a message to stderr if the installed PHP version is 7.0.
  A future major version of Phan will require PHP 7.1+ to run.

  Phan will still continue to support setting `target_php_version` to `'7.0'` and `--target-php-version 7.0` in that release.

Bug fixes:
+ Fix edge cases in how Phan checks if files are in `exclude_analysis_directory_list` (#2651)
+ Fix crash parsing comma in string literal in array shape (#2597)
  (e.g. `@param array{0:'test,other'} $x`)

06 Apr 2019, Phan 1.2.8
-----------------------

New features(CLI):
+ Fix edge cases initializing directory list and target versions of config files (#2629, #2160)

New features(Analysis):
+ Support analyzing `if (false !== is_string($var))` and similar complex conditions. (#2613)
+ Emit `PhanUnusedGotoLabel` for labels without a corresponding `goto` in the same function scope. (#2617)
  (note that Phan does not understand the effects of goto on control flow)
+ Don't emit `PhanUnreferencedClass` for anonymous classes. (#2604)
+ Detect undeclared types in phpdoc callables and closures. (#2562)
+ Warn about unreferenced PHPDoc `@property`/`@property-read`/`@property-write` annotations in `--dead-code-detection`.
  New issue types: `PhanWriteOnlyPHPDocProperty`, `PhanReadOnlyPHPDocProperty`, `PhanUnreferencedPHPDocProperty`.

Maintenance:
+ Make escaped string arguments fit on a single line for more issue types.
+ Rename `UseContantNoEffect` to `UseConstantNoEffect`.
+ Rename `AddressableElement::isStrictlyMoreVisibileThan()` to `isStrictlyMoreVisibleThan`.

Plugins:
+ Fix edge case where `WhitespacePlugin` would not detect trailing whitespace.
+ Detect `PhanPluginDuplicateSwitchCaseLooseEquality` in `DuplicateArrayKeyPlugin`. (#2310)
  Warn about cases of switch cases that are loosely equivalent to earlier cases, and which might get unexpectedly missed because of that. (e.g. `0` and `'foo'`)

Bug fixes:
+ Catch and handle "Cannot access parent when not in object context" when parsing global functions incorrectly using `parent` parameter type. (#2619)
+ Improve the performance of `--progress-bar` when the terminal width can't be computed by symfony. (#2634)

22 Mar 2019, Phan 1.2.7
-----------------------

New features(CLI,Configs)
+ Use a progress bar for `--progress-bar` on Windows instead of printing dots. (#2572)
  Use ASCII characters for the progress bar instead of UTF-8 if the code page isn't utf-8 or if Phan can't infer the terminal's code page (e.g. in PHP < 7.1)

Language Server/Daemon mode:
+ Make "Go to Definition" work when the constructor of a user-defined class is inherited from an internal class. (#2598)

Maintenance:
+ Update tolerant-php-parser version to 0.0.17
  (fix parsing of some edge cases, minor performance improvement, prepare to support php 7.4 in polyfill)
+ Use paratest for phpunit tests in Travis/Appveyor

Bug fixes:
+ Make the codeclimate plugin analyze the correct directory. Update the dependencies of the codeclimate plugin. (#2139)
+ Fix false positive checking for undefined offset with `$foo['strVal']` when strings are in the union type of `$foo` (#2541)
+ Fix crash in analysis of `call_user_func` (#2576)
+ Fix a false positive PhanTypeInvalidDimOffset for `unset` on array fields in conditional branches. (#2591)
+ Fix edge cases where types for variables inferred in one branch affect unrelated branches (#2593)

09 Mar 2019, Phan 1.2.6
-----------------------

New features(CLI,Configs)
+ Add config `enable_extended_internal_return_type_plugins` to more aggressively
  infer literal values for functions such as `json_decode`, `strtolower`, `implode`, etc. (disabled by default),
+ Make `--dead-code-detection` load `UnreachableCodePlugin` if that plugin isn't already loaded (#1824)
+ Add `--automatic-fix` to fix any issues Phan is capable of fixing
  (currently a prototype. Fixes are guessed based on line numbers).
  This is currently limited to:
  - unreferenced use statements on their own line (requires `--dead-code-detection`).
  - issues emitted by `WhitespacePlugin` (#2523)
  - unqualified global function calls/constant uses from namespaces (requires `NotFullyQualifiedUsagePlugin`)
    (will do the wrong thing for functions that are both global and in the same namespace)

New features(Analysis):
+ Make Phan infer more precise literal types for internal constants such as `PHP_EOF`.
  These depend on the PHP binary used to run Phan.

  In most cases, that shouldn't matter.
+ Emit `PhanPluginPrintfVariableFormatString` in `PrintfCheckerPlugin` if the inferred format string isn't a single literal (#2431)
+ Don't emit `PhanWriteOnlyPrivateProperty` with dead code detection when at least one assignment is by reference (#1658)
+ Allow a single hyphen between words in `@suppress issue-name` annotations (and `@phan-suppress-next-line issue-name`, etc.) (#2515)
  Note that CamelCase issue names are conventional for Phan and its plugins.
+ Emit `PhanCompatibleAutoload` when using `function __autoload() {}` instead of `spl_autoload_register() {}` (#2528)
+ Be more aggressive about inferring that the result is `null` when accessing array offsets that don't exist. (#2541)
+ Fix a false positive analyzing `array_map` when the closure has a dependent return type. (#2554)
+ Emit `PhanNoopArrayAccess` when an array field is fetched but not used (#2538)

Language Server/Daemon mode:
+ Fix an error in the language server on didChangeConfiguration
+ Show hover text of ancestors for class elements (methods, constants, and properties) when no summary is available for the class element. (#1945)

Maintenance
+ Don't exit if the AST version Phan uses (currently version 50) is deprecated by php-ast (#1134)

Plugins:
+ Write `PhanSelfCheckPlugin` for self-analysis of Phan and plugins for Phan. (#1576)
  This warns if too many/too few arguments are provided for the issue template when emitting an issue.
+ Add `AutomaticFixCapability` for plugins to provide fixes for issues for `--automatic-fix` (#2549)
+ Change issue messages for closures in `UnknownElementTypePlugin` (#2543)

Bug fixes:
+ Fix bug: `--ignore-undeclared` failed to properly ignore undeclared elements since 1.2.3 (#2502)
+ Fix false positive `PhanTypeInvalidDimOffset` for functions nested within other functions.
+ Support commas in the union types of parameters of magic methods (#2507)
+ Fix parsing `?(A|B|C)` (#2551)

27 Feb 2019, Phan 1.2.5
-----------------------

New features(Analysis):
+ Cache ASTs generated by the polyfill to disk by default, improving performance of the polyfill parser.
  (e.g. affects use cases where `php-ast` is not installed and `--use-polyfill-parser` is enabled).

  ASTs generated by the native parser (`php-ast`) are not cached.

  (For the language server/daemon mode, Phan stops reading from/writing to the cache after it finishes initializing)
+ Be more consistent warning about invalid callables passed to internal functions such as `register_shutdown_function` (#2046)
+ Add `@phan-suppress-next-next-line` to suppress issues on the line 2 lines below the comment. This is useful in block comments/doc comments. (#2470)
+ Add `@phan-suppress-previous-line` to suppress issues on the line above the comment. (#2470)
+ Detect `PhanRedefineClassConstant` and `PhanRedefineProperty` when class constants and properties are redefined. (#2492)

New features(CLI):
+ Add `--disable-cache` to disable the disk cache of ASTs generated by the polyfill.

Language Server/Daemon mode:
+ Show plaintext summaries of internal classes, functions, methods, constants, and properties when hover text is requested.
+ Show descriptions of superglobals and function parameters when hovering over a variable.

Maintenance
+ Render the constants in `PhanUndeclaredMagicConstant` as `__METHOD__` instead of `MAGIC_METHOD`

Plugins:
+ Add `WhitespacePlugin` to check for trailing whitespace, tabs, and carriage returns in PHP files.
+ Add `HandleLazyLoadInternalFunctionCapability` so that plugins can modify Phan's information about internal global functions when those functions are loaded after analysis starts.
+ Add `SuspiciousParamOrderPlugin` which guesses if arguments to functions are out of order based on the names used in the argument expressions.

  E.g. warns about invoking `function example($first, $second, $third)` as `example($mySecond, $myThird, $myFirst)`
+ Warn if too many arguments are passed to `emitIssue`, `emitPluginIssue`, etc. (#2481)

Bug fixes:
+ Support parsing nullable template types in PHPDoc (e.g. `@return ?T`)
+ Allow casting `null` to `?\MyClass<\Something>`.
+ Fix false positive PhanUndeclaredMagicConstant for `__METHOD__` and `__FUNCTION__` in function/method parameters (#2490)
+ More consistently emit `PhanParamReqAfterOpt` in methods (#1843).

18 Feb 2019, Phan 1.2.4
-----------------------

New features(Analysis):
+ Inherit more specific phpdoc template types even when there are real types in the signature. (#2447)
  e.g. inherit `@param MyClass<T>` and `@return MyClass<U>` from the
  ancestor class of `function someMethod(MyClass $x) : MyClass {}`.

  This is only done when each phpdoc type is compatible with the real signature type.
+ Warn about `@var Type` without a variable name in doc comments of function-likes (#2445)
+ Infer side effects of `array_push` and `array_unshift` on complex expressions such as properties. (#2365)
+ Warn when a non-string is used as a property name for a dynamic property access (#1402)
+ Don't emit `PhanAccessMethodProtected` for `if ($this instanceof OtherClasslike) { $this->protectedMethod(); }` (#2372)
  (This only applies to uses of the variable `$this`, e.g. in closures or when checking interfaces)

Plugins:
+ Warn about unspecialized array types of elements in UnknownElementTypePlugin. `mixed[]` can be used when absolutely nothing is known about the array's key or value types.
+ Warn about failing to use the return value of `var_export($value, true)` (and `print_r`) in `UseReturnValuePlugin` (#2391)
+ Fix plugin causing `InvalidVariableIssetPlugin` to go into an infinite loop for `isset(self::CONST['offset'])` (#2446)

Maintenance
+ Limit frames of stack traces in crash reports to 1000 bytes of encoded data. (#2444)
+ Support analysis of the upcoming php 7.4 `??=` operator (#2369)
+ Add a `target_php_version` option for PHP 7.4.
  This only affects inferred function signatures, and does not allow parsing newer syntax.

Bug fixes:
+ Fix a crash seen when parsing return typehint for `Closure` in a different case (e.g. `closure`) (#2438)
+ Fix an issue loading the autoloader multiple times when the `vendor` folder is not lowercase on case-sensitive filesystems (#2440)
+ Fix bug causing template types on methods to not work properly when inherited from a trait method.
+ Catch and warn when declaring a constant that would conflict with built in keywords (true/false/null) and prevent it from affecting inferences. (#1642)

10 Feb 2019, Phan 1.2.3
-----------------------

New features(CLI):
+ Add `-I <file_list>` as an alias of `--include-analysis-file-list <file>`.
+ Support repeating the include option (`-I <file_or_list> -I <file_or_list>`)
  and the exclude option (`-3 <file_or_list> -3 <file_or_list>`).

New features(Analysis):
+ Inherit more specific phpdoc types even when there are real types in the signature. (#2409)
  e.g. inherit `@param array<int,\stdClass>` and `@return MyClass[]` from the
  ancestor class of `function someMethod(array $x) : array {}`.

  This is only done when each phpdoc type is compatible with the real signature type.
+ Detect more expressions without side effects: `PhanNoopEmpty` and `PhanNoopIsset` (for `isset(expr)` and `empty(expr)`) (#2389)
+ Also emit `PhanNoopBinaryOperator` for the `??`, `||`, and `&&` operators,
  but only when the result is unused and the right-hand side has no obvious side effects. (#2389)
+ Properly analyze effects of a property/field access expression as the key of a `foreach` statement. (#1601)
+ Emit `PhanTypeInstantiateTrait` when calling `new TraitName()` (#2379)
+ Emit `PhanTemplateTypeConstant` when using `@var T` on a class constant's doc comment. (#2402)
+ Warn for invalid operands of a wider variety of binary operators (`/`, `/=`, `>>`, `<<=`, `-`, `%`, `**`, etc) (#2410)
  New issue types: `PhanTypeInvalidRightOperandOfIntegerOp` and `PhanTypeInvalidLeftOperandOfIntegerOp`.
  Also, mention the operator name in the issue message.

Language Server/Daemon mode:
+ Attempted fixes for bugs with issue filtering in the language server on Windows.
+ Add `--language-server-disable-output-filter`, which disables the language server filter to limit outputted issues
  to those in files currently open in the IDE.

Maintenance
+ Don't emit a warning to stderr when `--language-server-completion-vscode` is used.
+ Catch the rare RecursionDepthException in more places, improve readability of its exception message. (#2386)
+ Warn that php-ast 1.0.0 and older always crash with PHP 7.4-dev or newer.

Bug fixes:
+ Fix edge cases in checking if properties/methods are accessible from a trait (#2371)
+ Fix edge cases checking for `PhanTypeInstantiateInterface` and `PhanTypeInstantiateAbstract` (#2379)

Plugins:
+ Infer a literal string return value when calling `sprintf` on known literal scalar types in `PrintfCheckerPlugin`. (#2131)
+ Infer that `;@foo();` is not a usage of `foo()` in `UseReturnValuePlugin`. (#2412)
+ Implement `NotFullyQualifiedUsagePlugin` to warn about uses of global functions and constants that aren't fully qualified. (#857)

02 Feb 2019, Phan 1.2.2
-----------------------

New features(CLI):
+ Emit a warning to stderr if no files were parsed when Phan is invoked. (#2289)

New features(Analysis):
+ Add `@phan-extends` and `@extends` as an alias of `@inherits` (#2351)
+ Make checks such as `$x !== 'a literal'` (and `!=`) remove the literal string/int type from the union type. (#1789)

Language Server/Daemon mode:
+ Limit analysis results of the language server to only the currently open files. (#1722)
+ Limit analysis results of Phan daemon to just the requested files in **all** output formats (#2374)
  (not just when `phan_client` post-processes the output)
+ Make code completion immediately after typing `->` and `::` behave more consistently (#2343)
  Note: this fix only applies at the very last character of a line
+ Be more consistent about including types in hover text for properties (#2348)
+ Make "Go to Definition" on `new MyClass` go to `MyClass::__construct` if it exists. (#2276)
+ Support "Go to Definition" for references to global functions and global constants in comments and literal strings.
  Previously, Phan would only look for class definitions in comments and literal strings.
+ Fix a crash requesting completion results for some class names/global constants.

Maintenance:
+ Warn and exit immediately if any plugins are missing or invalid (instead of crashing after parsing all files) (#2099)
+ Emit warnings to stderr if any config settings seem to be the wrong type (#2376)
+ Standardize on logging to stderr.
+ Add more details about the call that crashed to the crash report.

Bug fixes:
+ Emit a warning and exit if `--config-file <file>` does not exist (#2271)
+ Fix inferences about `foreach ($arr as [[$nested]]) {...}` (#2362)
+ Properly analyze accesses of `@internal` elements of the root namespace from other parts of the root namespace. (#2366)
+ Consistently emit `UseNormalNoEffect` (etc.) when using names/functions/constants of the global scrope from the global scope.
+ Fix a bug causing incorrect warnings due to uses of global/class constants.

Plugins:
+ Add `UseReturnValuePlugin`, which will warn about code that calls a function/method such as `sprintf` or `array_merge` without using the return value.

  The list it uses is not comprehensive; it is a small subset of commonly used functions.

  This plugin can also be configured to automatically warn about failing to use a return value of **any** user-defined or internal function-like,
  when over 98% of the other calls in the codebase did use the return value.

18 Jan 2019, Phan 1.2.1
-----------------------

New features(CLI):
+ Add short flags: `-S` for `--strict-type-checking`, `-C` for `--color`, `-P` for `--plugin <plugin>`

New features(Analysis):
+ Infer that the result of `array_map` has integer keys when passed two or more arrays (#2277)
+ Improve inferences about the left-hand side of `&&` statements such as `$leftVar && (other_expression);` (#2300)
+ Warn about passing an undefined variable to a function expecting a reference parameter with a real, non-nullable type (#1344)
+ Include variables in scope as alternative suggestions for undeclared properties (#1680)
+ Infer a string literal when analyzing calls to `basename` or `dirname` on an expression that evaluates to a string literal. (#2323)
+ Be stricter about warning when literal int/string values are passed to incompatible scalar types when `scalar_implicit_cast` or `scalar_implicit_partial` are used. (#2340)

Maintenance:
+ End the output for `--output-mode <json>` with a newline.
+ Upgrade tolerant-php-parser, making the polyfill/fallback properly parse `$a && $b = $c` (#2180)
+ Add updates to the function/method signature map from Psalm and PHPStan.

Language Server/Daemon mode:
+ Add `--output-mode <mode>` to `phan_client`. (#1568)

  Supported formats: `phan_client` (default), `text`, `json`, `csv`, `codeclimate`, `checkstyle`, or `pylint`
+ Add `--color` to `phan_client` (e.g. for use with `--output-mode text`)
+ Add `--language-server-completion-vscode`. This is a workaround to make completion of variables and static properties work in [the Phan plugin for VS Code](https://github.com/tysonandre/vscode-php-phan)
+ Include Phan's signature types in hover text for internal and user-defined methods (instead of just the real types) (#2309)
  Also, show defaults of non-nullable parameters as `= default` instead of `= null`
+ Properly return a result set when requesting variable completion of `$` followed by nothing.
+ Fix code completion when `--language-server-analyze-only-on-save` is on. (#2327)

Plugins:
+ Add a new issue type to `DuplicateExpressionPlugin`: `PhanPluginBothLiteralsBinaryOp`. (#2297)

  (warns about suspicious expressions such as `null == 'a literal` in `$x ?? null == 'a literal'`)
+ Support `assertInternalType` in `PHPUnitAssertionPlugin` (#2290)
+ Warn when identical dynamic expressions (e.g. variables, function calls) are used as array keys in `DuplicateArrayKeyPlugin`
+ Allow plugins to include a `Suggestion` when calling `$this->emitIssue()`

05 Jan 2019, Phan 1.2.0
-----------------------

New features(Analysis):
+ Infer match keys of `$matches` for a wider range of regexes (e.g. non-capturing groups, named subgroups) (#2294)
+ Improve detection of invalid arguments in code implicitly calling `__invoke`.
+ Support extracting template types from more forms of `callable` types. (#2264)
+ Support `@phan-assert`, `@phan-assert-true-condition`, and `@phan-assert-false-condition`.
  Examples of side effects when this annotation is used on a function/method declaration:

  - `@phan-assert int $x` will assert that the argument to the parameter `$x` is of type `int`.
  - `@phan-assert !false $x` will assert that the argument to the parameter `$x` is not false.
  - `@phan-assert !\Traversable $x` will assert that the argument to the parameter `$x` is not `Traversable` (or a subclass)
  - `@phan-assert-true-condition $x` will make Phan infer that the argument to parameter `$x` is truthy if the function returned successfully.
  - `@phan-assert-false-condition $x` will make Phan infer that the argument to parameter `$x` is falsey if the function returned successfully.
  - This can be used in combination with Phan's template support.

  See [tests/plugin_test/src/072_custom_assertions.php](tests/plugin_test/src/072_custom_assertions.php) for example uses of these annotations.
+ Suggest typo fixes when emitting `PhanUnusedVariable`, if only one definition was seen. (#2281)
+ Infer that `new $x` is of the template type `T` if `$x` is `class-string<T>` (#2257)

Plugins:
- Add `PHPUnitAssertionPlugin`.
  This plugin will make Phan infer side effects of some of the helper methods PHPUnit provides within test cases.

  - Infer that a condition is truthy from `assertTrue()` and `assertNotFalse()` (e.g. `assertTrue($x instanceof MyClass)`)
  - Infer that a condition is null/not null from `assertNull()` and `assertNotNull()`
  - Infer class type of `$actual` from `assertInstanceOf(MyClass::class, $actual)`
  - Infer that `$actual` has the exact type of `$expected` after calling `assertSame($expected, $actual)`
  - Other methods aren't supported yet.

Bug fixes:
- Infer that some internal classes' properties (such as `\Exception->message`) are protected (#2283)
- Fix a crash running Phan without php-ast when no files were parsed (#2287)

30 Dec 2018, Phan 1.1.10
------------------------

New features(Analysis):
+ Add suggestions if to `PhanUndeclaredConstant` issue messages about undeclared global constants, if possible. (#2240)
  Suggestions include other global constants, variables, class constants, properties, and function names.
+ Warn about `continue` and `break` with no matching loop/switch scope. (#1869)
  New issue types: `PhanContinueOrBreakTooManyLevels`, `PhanContinueOrBreakNotInLoop`
+ Warn about `continue` statements targeting `switch` control structures (doing the same thing as a `break`) (#1869)
  New issue types: `PhanContinueTargetingSwitch`
+ Support inferring template types from array keys.
  int/string/mixed can be inferred from `array<TKey,\someType>` when `@template TKey` is in the class/function-like scope.
+ Phan can now infer template types from even more categories of parameter types in constructors and regular functions/methods. (#522)

  - infer `T` from `Closure(T):\OtherClass` and `callable(T):\OtherClass`
  - infer `T` from `array{keyName:T}`
  - infer `TKey` from `array<TKey,\OtherClass>` (as int, string, or mixed)

Bug fixes:
+ Refactor the way `@template` annotations are parsed on classes and function-likes to avoid various edge cases (#2253)
+ Fix a bug causing Phan to fail to analyze closures/uses of closures when used inline (e.g. in function calls)

27 Dec 2018, Phan 1.1.9
-----------------------

New features(Analysis):
+ Warn about `split` and other functions that were removed in PHP 7.0 by default. (#2235, #2236)
  (`target_php_version` can now be set to `'5.6'` if you have a PHP 5.6 project that uses those)
+ Fix a false positive `PhanUnreferencedConstant` seen when calling `define()` with a dynamic name. (#2245)
+ Support analyzing `@template` in PHPDoc of closures, functions and methods. (#522)

  Phan currently requires the template type to be part of the parameter type(s) as well as the return type.

  New issue types: `PhanTemplateTypeNotUsedInFunctionReturn`, `PhanTemplateTypeNotDeclaredInFunctionParams`
+ Make `@template` on classes behave more consistently. (#522)

  Phan will now check the union types of parameters instead of assuming that arguments will always occur in the same order and positions as `@template`.
+ Phan can now infer template types from more categories of parameter types in constructors and regular functions/methods. (#522)
  - `@param T[]`
  - `@param Closure():T`
  - `@param OtherClass<\stdClass,T>`

  - Note that this implementation is currently incomplete - Phan is not yet able to extract `T` from types not mentioned here (e.g. `array{0:T}`, `Generator<T>`, etc.)
+ Add `callable-string` and `class-string` types. (#1346)
  Warn if an invalid/undefined callable/class name is passed to parameters declared with those exact types.
+ Infer a more accurate literal string for the `::class` constant.

  Additionally, support inferring that a function/method will return instances of the passed in class name, when code has PHPDoc such as the following:

  ```
  /**
   * @template T
   * @param class-string<T> $className
   * @return T
   */
  ```

Plugins:
+ Detect more possible duplicates in `DuplicateArrayKeyPlugin`

Language Server/Daemon mode:
+ Be more consistent about how return types in methods (of files that aren't open) are inferred.

Bug fixes:
+ Fix a bug parsing the CLI option `--target-php-version major.minor` (Phan will now correctly set the `target_php_version` config setting)
+ Fix type inferences of `$x['offset'] = expr` in a branch, when outside of that branch. (#2241)

15 Dec 2018, Phan 1.1.8
-----------------------

New features(Analysis):
+ Infer more accurate types for return values/expected arguments of methods of template classes.
+ Support template types in magic methods and properties. (#776, related to #497)
+ Emit `PhanUndeclaredMagicConstant` when using a magic constant in a scope that doesn't make sense.
  Infer more accurate literal strings for some magic constants.

Bug fixes:
+ Fix a crash when an empty scalar value was passed to a function with variadic arguments (#2232)

08 Dec 2018, Phan 1.1.7
-----------------------

Maintenance:
+ Improve checks for empty/invalid FQSENs.
  Also, replace `PhanTypeExpectedObjectOrClassNameInvalidName` with `PhanEmptyFQSENInClasslike` or `PhanInvalidFQSENInClasslike`.

Bug fixes:
+ Fix uncaught crash on startup analyzing `class OCI-Lob` from oci8 (#2222)

08 Dec 2018, Phan 1.1.6
-----------------------

New features(Analysis):
+ Add suggestions to `PhanUndeclaredFunction` for functions in other namespaces
  and similarly named functions in the same namespace.
+ Add issue types `PhanInvalidFQSENInCallable` and `PhanInvalidFQSENInClasslike`
+ Properly analyze closures generated by `Closure::fromCallable()` on a method.
+ Emit `PhanDeprecatedCaseInsensitiveDefine` when define is used to create case-insensitive constants (#2213)

Maintenance:
+ Increase the default of the config setting `suggestion_check_limit` from 50 to 1000.
+ Shorten help messages for `phan --init` (#2162)

Plugins:
+ Add a prototype tool `tool/dump_markdown_preview`,
  which can be used to preview what description text Phan parses from a doc comment
  (similar to the language server's hover text)

Bug fixes:
+ Infer more accurate types after asserting `!empty($x)`
+ Fix a crash seen when analyzing anonymous class with 0 args
  when checking if PhanInfiniteRecursion should be emitted (#2206)
+ Fix a bug causing Phan to fail to warn about nullable phpdoc types
  replacing non-nullable param/return types in the real signature.
+ Infer the correct type for the result of the unary `+` operator.
  Improve inferences when `+`/`-` operators are used on string literals.
+ Fix name inferred for global constants `define()`d within a namespace (#2207).
  This now properly treats the constant name as being fully qualified.
+ Don't emit PhanParamSignatureRealMismatchReturnType for a return type of `T` replacing `?T`,
  or for `array` replacing `iterable` (#2211)

29 Nov 2018, Phan 1.1.5
-----------------------

Language Server:
+ Fix a crash in the Language Server when pcntl is not installed or enabled (e.g. on Windows) (#2186)

27 Nov 2018, Phan 1.1.4
-----------------------

New features(Analysis):
+ Preserve original descendent object types after type assertions, when original object types are all subtypes
  (e.g. infer `SubClass` for `$x = rand(0,1) ? new SubClass() : false; if ($x instanceof BaseClass) { ... }`)

Maintenance:
+ Emit `UnusedPluginSuppression` on `@phan-suppress-next-line` and `@phan-file-suppress`
  on the same line as the comment declaring the suppression. (#2167, #1731)
+ Don't emit `PhanInvalidCommentForDeclarationType` (or attempt to parse) unknown tags that have known tags as prefixes  (#2156)
  (e.g. `@param-some-unknown-tag`)

Bug fixes:
+ Fix a crash when analyzing a nullable parameter of type `self` in traits (#2163)
+ Properly parse closures/generic arrays/array shapes when inner types also contain commas (#2141)
+ Support matching parentheses inside closure params, recursively. (e.g. `Closure(int[],Closure(int):bool):int[]`)
+ Don't warn about properties being read-only when they might be modified by reference (#1729)

20 Nov 2018, Phan 1.1.3
-----------------------

New features(CLI):
+ Warn when calling method on union types that are definitely partially invalid. (#1885)
  New config setting: `--strict-method-checking` (enabled as part of `--strict-type-checking`)
  New issue type: `PhanPossiblyNonClassMethodCall`
+ Add a prototype tool `tool/phoogle`, which can be used to search for function/method signatures in user-declared and internal functions/methods.
  E.g. to look for functions that return a string, given a string and an array:
  `/path/phan/tool/phoogle 'string -> array -> string`

New features(Analysis):
+ Add a heuristic check to detect potential infinite recursion in a functionlike calling itself (i.e. stack overflows)
  New issue types: `PhanInfiniteRecursion`
+ Infer literal integer values from expressions such as `2 | 1`, `2 + 2`, etc.
+ Infer more accurate array shapes for `preg_match_all` (based on existing inferences for `preg_match`)
+ Make Phan infer union types of variables from switch statements on variables (#1291)
  (including literal int and string types)
+ Analyze simple assertions on `get_class($var)` of various forms (#1977)
  Examples:
  - `assert(get_class($x) === 'someClass')`
  - `if (get_class($x) === someClass::class)`
  - `switch (get_class($x)) {case someClass::class: ...}`
+ Warn about invalid/possibly invalid callables in function calls.
  New issue types: `PhanTypeInvalidCallable`, `PhanTypePossiblyInvalidCallable` (the latter check requires `--strict-method-checking`)
+ Reduce false positives for a few functions (such as `substr`) in strict mode.
+ Make Phan infer that variables are not null/false from various comparison expressions, e.g. `assert($x > 0);`
+ Detect invalid arguments to `++`/`--` operators (#680).
  Improve the analysis of the side effects of `++`/`--` operators.
  New issue type: `PhanTypeInvalidUnaryOperandIncOrDec`

Plugins:
+ Add `BeforeAnalyzeCapability`, which will be executed once before starting the analysis phase. (#2086)

Bug fixes:
+ Fix false positives analyzing `define()` (#2128)
+ Support declaring instance properties as the union type `static` (#2145)
  New issue types: `PhanStaticPropIsStaticType`
+ Fix a crash seen when Phan attempted to emit `PhanTypeArrayOperator` for certain operations (#2153)

05 Nov 2018, Phan 1.1.2
-----------------------

New features(CLI):
+ Make `phan --progress-bar` fit within narrower console widths. (#2096)
  (Make the old width into the new **maximum** width)
  Additionally, use a gradient of shades for the progress bar.

New features(Analysis):
+ Warn when attempting to read from a write-only real/magic property (or vice-versa) (#595)

  New issue types: `PhanAccessReadOnlyProperty`, `PhanAccessReadOnlyMagicProperty`, `PhanAccessWriteOnlyProperty`, `PhanAccessWriteOnlyMagicProperty`

  New annotations: `@phan-read-only` and `@phan-write-only` (on its own line) in the doc comment of a real property.
+ Warn about use statements that are redundant. (#2048)

  New issue types: `PhanUseConstantNoEffect`, `PhanUseFunctionNoEffect`, `PhanUseNormalNamespacedNoEffect`, `PhanUseNormalNoEffect`

  By default, this will only warn about use statements made from the global namespace, of elements also in the global namespace.
  To also warn about redundant **namespaced** uses of classes/namespaces (e.g. `namespace Foo; use Foo\MyClass;`), enable `warn_about_redundant_use_namespaced_class`
+ Warn when using a trait as a real param/return type of a method-like (#2007)
  New issue types: `PhanTypeInvalidTraitParam`, `PhanTypeInvalidTraitReturn`
+ Improve the polyfill/fallback parser's heredoc and nowdoc lexing (#1537)
+ Properly warn about an undefined variable being passed to `array_shift` (it expects an array but undefined is converted to null) (related to fix for #2100)
+ Stop adding generic int/string to the type of a class property when the doc comment mentions only literal int/string values (#2102)
  (e.g. `@var 1|2`)
+ Improve line number of warning about extra comma in arrays (i.e. empty array elements). (#2066)
+ Properly parse [flexible heredoc/nowdoc syntaxes](https://wiki.php.net/rfc/flexible_heredoc_nowdoc_syntaxes) that were added in PHP 7.3 (#1537)
+ Warn about more invalid operands of the binary operators `^`,`/`,`&` (#1825)
  Also, fix cases where `PhanTypeArrayOperator` would not be emitted.
  New issue types: `PhanTypeInvalidBitwiseBinaryOperator`, `PhanTypeMismatchBitwiseBinaryOperands`
+ Indicate when warnings about too many arguments are caused only by argument unpacking. (#1324)
  New issue types: `PhanParamTooManyUnpack`, `PhanParamTooManyUnpackInternal`
+ Properly warn about undefined namespaced constants/functions from within a namespace (#2112)
  Phan was failing to warn in some cases.
+ Always infer `int` for `<<` and `>>`
+ Support using dynamic values as the name for a `define()` statement (#2116)

Maintenance:
+ Make issue messages more consistent in their syntax used to describe closures/functions (#1695)
+ Consistently refer to instance properties as `Class->propname` and static properties as `Class::$staticpropname` in issue messages.

Bug fixes:
+ Properly type check `static::someMethodName()`.
  Previously, Phan would fail to infer types for the results of those method calls.
+ Improve handling of `array_shift`. Don't warn when it's used on a global or superglobal (#2100)
+ Infer that `self` and `static` in a trait refer to the methods of that trait. (#2006)

22 Oct 2018, Phan 1.1.1
-----------------------

New features(Analysis):
+ Add `defined at {FILE}:{LINE}` to warnings about property visibility.
+ Warn about missing references (`\n` or `$n`) in the replacement template string of `preg_replace()` (#2047)
+ Make `@suppress` on closures/functions/methods apply more consistently to issues emitted when analyzing the closure/function/method declaration. (#2071)
+ Make `@suppress` on warnings about unparseable doc comments work as expected (e.g. for `PhanInvalidCommentForDeclarationType on a class`) (#1429)
+ Support checking for missing/invalid files in `require`/`include`/`require_once`/`include_once` statements.

  To enable these checks, set `enable_include_path_checks` to `true` in your Phan config.

  New issue types: `PhanRelativePathUsed`, `PhanTypeInvalidEval`, `PhanTypeInvalidRequire`, `PhanInvalidRequireFile`, `PhanMissingRequireFile`

  New config settings: `enable_include_path_checks`, `include_paths`, `warn_about_relative_include_statement`
+ Warn when attempting to unset a property that was declared (i.e. not a dynamic or magic property) (#569)
  New issue type: `PhanTypeObjectUnsetDeclaredProperty`

  - This warning is emitted because declared properties are commonly expected to exist when they are accessed.
+ Warn about iterating over an object that's not a `Traversable` and not `stdClass` (#1115)
  New issue types (for those objects) were added for the following cases:

  1. Has no declared properties (`TypeNoPropertiesForeach`)
  2. Has properties and none are accessible. (`TypeNoAccessiblePropertiesForeach`)
  3. Has properties and some are accessible. (`TypeSuspiciousNonTraversableForeach`)
+ Add `@phan-template` and `@phan-inherits` as aliases for `@template` and `@inherits` (#2063)
+ Warn about passing non-objects to `clone()` (`PhanTypeInvalidCloneNotObject`) (#1798)

Maintenance:
+ Minor performance improvements.
+ Increase the default value of `max_literal_string_type_length` from 50 to 200.
+ Include Phan version in Phan's error handler and exception handler output. (#1639)

Bug fixes:
+ Don't crash when parsing an invalid cast expression. Only the fallback/polyfill parsers were affected.

Language Server/Daemon mode:
+ Fix bugs in the language server.

  1. The language server was previously using the non-PCNTL fallback
     implementation unconditionally due to an incorrect default configuration value.
     After this fix, the language server properly uses PCNTL by default
     if PCNTL is available.

     This bug was introduced by PR #1743

  2. Fix a bug causing the language server to eventually run out of memory when PCNTL was disabled.

08 Oct 2018, Phan 1.1.0
-----------------------

Maintenance:
+ Work on making this compatible with `php-ast` 1.0.0dev. (#2038)
  (Phan continues to support php-ast 0.1.5 and newer)

  Remove dead code (such as helper functions and references to constants) that aren't needed when using AST version 50 (which Phan uses).

  Some plugins may be affected if they call these helper methods or use those constants when the shim is used.

Bug fixes:
+ Fix a crash parsing an empty `shell_exec` shorthand string when using the fallback parser
  (i.e. two backticks in a row)
+ Fix a false positive `PhanUnusedVariable` warning about a variable declared prior to a do/while loop (#2026)

02 Oct 2018, Phan 1.0.7
-----------------------

New features(Analysis):
+ Support the `(int|string)[]` syntax of union types (union of multiple types converted to an array) in PHPDoc (#2008)

  e.g. `@param (int|string)[] $paramName`, `@return (int|string)[]`
+ Support spaces after commas in array shapes (#1966)
+ Emit warnings when using non-strings as dynamic method names (e.g. `$o->{$notAString}()`)
  New issue types: `PhanTypeInvalidMethodName`, `PhanTypeInvalidStaticMethodName`, `PhanTypeInvalidCallableMethodName`

Plugins:
+ In HasPHPDocPlugin, use a more compact representation to show what Phan sees from the raw doc comment.
+ In HasPHPDocPlugin, warn about global functions without extractable PHPDoc summaries.

  New issue types: `PhanPluginNoCommentOnFunction`, `PhanPluginDescriptionlessCommentOnFunction`
+ In HasPHPDocPlugin, warn about methods without extractable PHPDoc summaries.

  New issue types: `PhanPluginNoCommentOn*Method`, `PhanPluginDescriptionlessCommentOn*Method`

  These can be suppressed based on the method FQSEN with `plugin_config => [..., 'has_phpdoc_method_ignore_regex' => (a PCRE regex)]`
  (e.g. to suppress issues about tests, or about missing documentation about getters and setters, etc.)

Bug fixes:
+ Fix false positive `PhanUnusedVariable` for variables declared before break/continue that are used after the loop. (#1985)
+ Properly emit `PhanUnusedVariable` for variables where definitions are shadowed by definitions in branches and/or loops. (#2012)
+ Properly emit `PhanUnusedVariable` for variables which are redefined in a 'do while' loop.
+ Be more consistent about emitting `PhanUnusedVariableCaughtException` when exception variable names are reused later on.
+ Fix a crash when parsing `@method` annotations with many parameters (#2019)

25 Sep 2018, Phan 1.0.6
-----------------------

New features(Analysis):
+ Be more consistent about warning about undeclared properties in some edge cases.
  New issue types: `PhanUndeclaredClassProperty`, `PhanUndeclaredClassStaticProperty`

Maintenance:
+ Restore test files in future published releases' **git tags** (#1986)
  (But exclude them from the zip/tar archives published on GitHub Releases)

  - When `--prefer-dist` (the default) is used in composer to download a stable release,
    the test files will not be part of the downloaded files.

Language Server/Daemon mode:
+ Add support for code completion suggestions. (#1706)

  This can be enabled by passing `--language-server-enable-completion`

  This will complete references to the following element types:

  - variable names (using superglobals and local variables that have been declared in the scope)
  - global constants, global functions, and class names.
  - class constants, instance and static properties, and instance and static method names.

  NOTE: If you are completing from the empty string (e.g. immediately after `->` or `::`),
  Phan may interpret the next word token (e.g. on the next line) as the property/constant name/etc. to complete,
  due to the nature of the parser used (The cursor position doesn't affect the parsing logic).

  - Completion requests before tokens that can't be treated that way will not cause that problem.
    (such as `}`, `;`, `)`, the end of the file, etc.)

Bug fixes:
+ Fix various uncaught errors in Phan that occurred when parsing invalid ASTs.
  Instead of crashing, warn about the bug or invalid AST.

  New issue types: `PhanInvalidConstantFQSEN`, `PhanContextNotObjectUsingSelf`, `PhanInvalidTraitUse` (for unparsable trait uses)

21 Sep 2018, Phan 1.0.5
-----------------------

New Features(Analysis)
+ Warn if a PHPDoc annotation for an element(`@param`, `@method`, or `@property*`) is repeated. (#1963)

  New issue types: `PhanCommentDuplicateMagicMethod`, `PhanCommentDuplicateMagicProperty`, `PhanCommentDuplicateParam`
+ Add basic support for `extract()` (#1978)
+ Improve line numbers for warnings about `@param` and `@return` annotations (#1369)

Maintenance:
+ Make `ext-ast` a suggested composer dependency instead of a required composer dependency (#1981)

  `--use-fallback-parser` allows Phan to analyze files even when php-ast is not installed or enabled.
+ Remove test files from future published releases (#1982)

Plugins:
+ Properly warn about code after `break` and `continue` in `UnreachableCodePlugin`.
  Previously, Phan only warned about code after `throw` and `return`.

Bug fixes:
+ Don't infer bad types for variables when analyzing `array_push` using expressions containing those variables. (#1955)

  (also fixes other `array_*` functions taking references)
+ Fix false negatives in PHP5 backwards compatibility heuristic checks (#1939)
+ Fix false positive `PhanUnanalyzableInheritance` for a method inherited from a trait (which itself uses trait) (#1968)
+ Fix an uncaught `RuntimeException` when type checking an array that was roughly 12 or more levels deep (#1962)
+ Improve checks of the return type of magic methods against methods inherited from ancestor classes (#1975)

  Don't emit a false positive `PhanParamSignaturePHPDocMismatchReturnType`

Language Server/Daemon mode:
+ Fix an uncaught exception when extracting a URL with an unexpected scheme (not `file:/...`) (#1960)
+ Fix false positive `PhanUnreferencedUseNormal` issues seen when the daemon was running without pcntl (#1860)

10 Sep 2018, Phan 1.0.4
-----------------------

Plugins:
+ Fix a crash in `DuplicateExpressionPlugin`.
+ Add `HasPHPDocPlugin`, which checks if an element (class or property) has a PHPDoc comment,
  and that Phan can extract a plaintext summary/description from that comment.

Language Server/Daemon mode:
+ Support generating a hover description for variables.

  - For union types with a single non-nullable class/interface type, the hover text include the full summary description of that class-like.
  - For non-empty union types, this will just show the raw union type (e.g. `string|false`)
+ Improve extraction of summaries of elements (e.g. hover description)

  - Support using `@return` as a summary for function-likes.
  - Parse the lines after `@var` tag (before subsequent tags)
    as an additional part of the summary for constants/properties.

Maintenance:
+ Update Phar file to contain missing LICENSEs (#1950)
+ Add more documentation to Phan's code.

07 Sep 2018, Phan 1.0.3
-----------------------

Bug fixes
+ Fix bugs in analysis of assignments within conditionals (#1937)
+ Fix a crash analyzing comparison with variable assignment expression (#1940)
  (e.g. `if (1 + 1 > ($var = 1))`)

Plugins:
+ Update `SleepCheckerPlugin` to warn about properties that aren't returned in `__sleep()`
  that don't have a doc comment annotation of `@phan-transient` or `@transient`.
  (This is not an officially specified annotation)

  New issue type: `SleepCheckerPropertyMissingTransient`

  New setting: `$config['plugin_config']['sleep_transient_warning_blacklist_regex']`
  can be used to prevent Phan from warning about certain properties missing `@phan-transient`

06 Sep 2018, Phan 1.0.2
-----------------------

New features(Analysis)
+ Allow spaces on either side of `|` in union types
  (e.g. `@param array | ArrayAccess $x`)
+ Warn about array destructuring assignments from non-arrays (#1818)
  (E.g. `[$x] = 2`)

  New issue type: `PhanTypeInvalidExpressionArrayDestructuring`
+ Infer the number of groups for $matches in `preg_match()`

  Named subpatterns, non-capturing patterns, and regular expression options are not supported yet.
  Phan will just infer a more generic type such as `string[]` (depending on the bit flags).
+ Warn about ambiguous uses of `Closure():void` in phpdoc.
  Also, make that syntax count as a reference to `use Closure;` in that namespace.
+ Track the line number of magic method and magic properties (Instead of reporting the line number of the class).

Bug fixes
+ Fix a crash seen when using a temporary expression in a write context. (#1915)

  New issue type: `PhanInvalidWriteToTemporaryExpression`
+ Fix a crash seen with --use-fallback-parser with an invalid expression after `new`
+ Properly infer that closures have a class name of `Closure` for some issue types.
  (e.g. `call_user_func([function() {}, 'invalidMethod'])`)
+ Fix a bug analyzing nested assignment in conditionals (#1919)
+ Don't include impossible types when analyzing assertions such as `is_string($var)` (#1932)

26 Aug 2018, Phan 1.0.1
-----------------------

New features(CLI,Configs)
+ Support setting a `target_php_version` of PHP 7.3 in the config file or through `--target-php-version`.
+ Assume that `__construct`, `__destruct`, `__set`, `__get`, `__unset`, `__clone`, and `__wakeup` have return types of void if unspecified.

New features(Analysis)
+ Add function signatures for functions added/modified in PHP 7.3. (#1537)
+ Improve the line number for warnings about unextractable `@property*` annotations.
+ Make Phan aware that `$x` is not false inside of loops such as `while ($x = dynamic_value()) {...}` (#1646)
+ Improve inferred types of `$x` in complex equality/inequality checks such as `if (($x = dynamic_value()) !== false) {...}`
+ Make `!is_numeric` assertions remove `int` and `float` from the union type of an expression. (#1895)
+ Preserve any matching original types in scalar type assertions (#1896)
  (e.g. a variable `$x` of type `?int|?MyClass` will have type `int` after `assert(is_numeric($x))`)

Maintenance:
+ Add/modify various function, methods, and property type signatures.

Plugins:
+ Add `UnknownElementTypePlugin` to warn about functions/methods
  that have param/return types that Phan can't infer anything about.
  (it can still infer some things in non-quick mode about parameters)

  New issue types: `PhanPluginUnknownMethodReturnType`, `PhanPluginUnknownClosureReturnType`, `PhanPluginUnknownFunctionReturnType`, `PhanPluginUnknownPropertyType`
+ Add `DuplicateExpressionPlugin` to warn about duplicated expressions such as:
  - `X == X`, `X || X`, and many other binary operators (for operators where it is likely to be a bug)
  - `X ? X : Y` (can often simplify to `X ?: Y`)
  - `isset(X) ? X : Y` (can simplify to `??` in PHP 7)

  New issue types: `PhanPluginDuplicateExpressionBinaryOp`, `PhanPluginDuplicateConditionalTernaryOperation`, `PhanPluginDuplicateConditionalNullCoalescing`
+ Improve types inferred for `$matches` for PregRegexCheckerPlugin.

Bug fixes:
+ Properly handle `CompileError` (that are not the subclass `ParseError`). CompileError was added in PHP 7.3.
  (Phan now logs these the same way it would log other syntax errors, instead of treating this like an unexpected Error.)
+ Make sure that private methods that are generators, that are inherited from a trait, aren't treated like a `void`.
+ Fix a crash analyzing a dynamic call to a static method, which occurred when dead code detection or reference tracking was enabled. (#1889)
+ Don't accidentally emit false positive issues about operands of binary operators in certain contexts. (#1898)

12 Aug 2018, Phan 1.0.0
-----------------------

The Phan 1.0.0 release supports analysis of php 7.0-7.2, and can be executed with php 7.0+.
This release replaces the previous 0.12.x releases.
Because Phan uses PHP's Reflection APIs, it's recommended to use the same PHP minor version for analyzing the code as would be used to run the code.
(For the small number of function/method signatures, etc., that were added or changed in each minor release of PHP.)

Plugins:
+ Plugins: Remove V1 plugins (and V1 plugin examples), as well as legacy plugin capabilities. (#249)
  Third party plugin authors must use V2 of the plugin system.

  Removed capabilities:

  - `AnalyzeNodeCapability`, `LegacyAnalyzeNodeCapability`, `LegacyPostAnalyzeNodeCapability` (use `PostAnalyzeNodeCapability` instead)
  - `LegacyPreAnalyzeNodeCapability` (use `PreAnalyzeNodeCapability` instead)
+ API: Remove various methods that were deprecated. (#249)
  Any plugins using those methods will need to be updated.
  (e.g. `Config::getValue('config_value')` must be used instead of `Config::get()->config_value`)
+ Config: Remove `progress_bar_sample_rate` (#249)
  (`progress_bar_sample_interval` must be used instead if you want the progress bar to be faster or slower)
+ Maintenance: Immediately report the exception and exit if any plugins threw an uncaught `Throwable` during initialization.
  (E.g. this results in a better error message when a third party plugin requires PHP 7.1 syntax but PHP 7.0 is used to run Phan)

21 Jul 2018, Phan 0.12.15
-------------------------

New features(Analysis)
+ Make Phan's unused variable detection also treat exception variables as variable definitions,
  and warn if the caught exception is unused. (#1810)
  New issue types: `PhanUnusedVariableCaughtException`
+ Be more aggressive about inferring that a method has a void return type, when it is safe to do so
+ Emit `PhanInvalidConstantExpression` in some places where PHP would emit `"Constant expression contains invalid operations"`

  Phan will replace the default parameter type (or constant type) with `mixed` for constants and class constants.

  Previously, this could cause Phan to crash, especially with `--use-fallback-parser` on invalid ASTs.
+ Improve analysis of arguments passed to `implode()`

New features(CLI)
+ Add `--daemonize-tcp-host` CLI option for specifying the hostname for daemon mode (#1868).
  The default will remain `127.0.0.1` when not specified.
  It can be overridden to values such as `0.0.0.0` (publicly accessible, e.g. for usage with Docker)

Language Server/Daemon mode:
+ Implement support for hover requests in the Language Server (#1738)

  This will show a preview of the element definition (showing signature types instead of PHPDoc types)
  along with the snippet of the element description from the doc comment.

  Clients that use this should pass in the CLI option `--language-server-enable-hover` when starting the language server.

  - Note that this implementation assumes that clients sanitize the mix of markdown and HTML before rendering it.
  - Note that this may slow down some language server clients if they pause while waiting for the hover request to finish.

Maintenance:
+ Add a workaround for around a notice in PHP 7.3alpha4  (that Phan treats as fatal) (#1870)

Bug fixes:
+ Fix a bug in checking if nullable versions of specialized type were compatible with other nullable types. (#1839, #1852)
  Phan now correctly allows the following type casts:

  - `?1`               can cast to `?int`
  - `?'a string'`      can cast to `?string`
  - `?Closure(T1):T2`  can cast to `?Closure`
  - `?callable(T1):T2` can cast to `?callable`,
+ Make `exclude_file_list` work more consistently on Windows.

08 Jul 2018, Phan 0.12.14
-------------------------

New features(CLI, Configs)
+ Add `warn_about_undocumented_throw_statements` and `exception_classes_with_optional_throws_phpdoc` config. (#90)

  If `warn_about_undocumented_throw_statements` is true, Phan will warn about uncaught throw statements that aren't documented in the function's PHPDoc.
  (excluding classes listed in `exception_classes_with_optional_throws_phpdoc` and their subclasses)
  This does not yet check function and method calls within the checked function that may themselves throw.

  Add `warn_about_undocumented_exceptions_thrown_by_invoked_functions`.
  If enabled (and `warn_about_undocumented_throw_statements` is enabled),
  Phan will warn about function/closure/method invocations that have `@throws`
  that aren't caught or documented in the invoking method.
  New issue types: `PhanThrowTypeAbsent`, `PhanThrowTypeAbsentForCall`,
  `PhanThrowTypeMismatch`, `PhanThrowTypeMismatchForCall`

  Add `exception_classes_with_optional_throws_phpdoc` config.
  Phan will not warn about lack of documentation of `@throws` for any of the configured classes or their subclasses.
  The default is the empty array (Don't suppress any warnings.)
  (E.g. Phan suppresses `['RuntimeException', 'AssertionError', 'TypeError']` for self-analysis)

New Features (Analysis):
+ Warn when string literals refer to invalid class names (E.g. `$myClass::SOME_CONSTANT`). (#1794)
  New issue types: `PhanTypeExpectedObjectOrClassNameInvalidName` (emitted if the name can't be used as a class)
  This will also emit `PhanUndeclaredClass` if the class name could not be found.
+ Make Phan aware that `$this` doesn't exist in a static closure (#768)

Language Server/Daemon mode:
+ Fix another rare bug that can cause crashes in the polyfill/fallback parser when parsing invalid or incomplete ASTs.
+ Add a `--language-server-hide-category` setting to hide the issue category from diagnostic messages.
+ Remove the numeric diagnostic code from the language server diagnostics (a.k.a. issues).
  (Certain language clients such as LanguageClient-neovim would render that the code in the quickfix menu, wasting space)
+ Support "go to definition" for union types within all code comment types  (#1704)
  (e.g. can go to definition in `// some annotation or comment mentioning MyType`)

New features(Analysis)
+ Support analysis of [`list()` reference assignment](https://wiki.php.net/rfc/list_reference_assignment) for php 7.3 (which is still in alpha). (#1537)
+ Warn about invalid operands of the unary operators `+`, `-`, and `~`
  New issue types: `PhanTypeInvalidUnaryOperandNumeric` and `PhanTypeInvalidUnaryOperandBitwiseNot` (#680)

Bug fixes:
+ Fix a bug causing Phan to infer extra wrong types (`ancestorClass[][]`) for `@return className[]` (#1822)
+ Start warning about assignment operations (e.g. `+=`) when the modified variable isn't referenced later in the function.
+ Make exceptions in `catch{}` always include the type `Throwable` even if the declared type doesn't. (#336)

16 Jun 2018, Phan 0.12.13
-------------------------

New features(Analysis)
+ Support integer literals both in PHPDoc and in Phan's type system. (E.g. `@return -1|string`)
  Include integer values in issue messages if the values are known.
+ Support string literals both in PHPDoc and in Phan's type system. (E.g. `@return 'example\n'`)
  Phan can now infer possible variable values for dynamic function/method calls, etc.

  Note: By default, Phan does not store representations of strings longer than 50 characters. This can be increased with the `'max_literal_string_type_length'` config.

  Supported escape codes: `\\`, `\'`, `\r`, `\n`, `\t`, and hexadecimal (`\xXX`).
+ Improve inferred types of unary operators.
+ Warn about using `void`/`iterable`/`object` in use statements based on `target_php_version`. (#449)
  New issue types: `PhanCompatibleUseVoidPHP70`, `PhanCompatibleUseObjectPHP71`, `PhanCompatibleUseObjectPHP71`
+ Warn about making overrides of inherited property and constants less visible (#788)
  New issue types: `PhanPropertyAccessSignatureMismatch`, `PhanPropertyAccessSignatureMismatchInternal`,
  `PhanConstantAccessSignatureMismatch`, `PhanConstantAccessSignatureMismatchInternal`.
+ Warn about making static properties into non-static properties (and vice-versa) (#615)
  New issue types: `PhanAccessNonStaticToStaticProperty`, `PhanAccessStaticToNonStaticProperty`
+ Warn about inheriting from a class/trait/interface that has multiple possible definitions (#773)
  New issue types: `PhanRedefinedExtendedClass`, `PhanRedefinedUsedTrait`, `PhanRedefinedInheritedInterface`
+ Infer more accurate types for the side effects of assignment operators (i.e. `+=`, `.=`, etc) and other binary operations. (#1775)
+ Warn about invalid arguments to binary operators or assignment operators.
  New issue types: `PhanTypeInvalidLeftOperandOfAdd`,  `PhanTypeInvalidLeftOperandOfNumericOp`,
                   `PhanTypeInvalidRightOperandOfAdd`, `PhanTypeInvalidRightOperandOfNumericOp`
+ Warn about using negative string offsets and multiple catch exceptions in PHP 7.0 (if `target_php_version` is less than `'7.1'`). (#1771, #1778)
  New issue types: `PhanCompatibleMultiExceptionCatchPHP70`, `PhanCompatibleNegativeStringOffset`.

Maintenance:
+ Update signature map with more accurate signatures (#1761)
+ Upgrade tolerant-php-parser, making the polyfill/fallback able to parse PHP 7.1's multi exception catch.

Bug fixes:
+ Don't add more generic types to properties with more specific PHPDoc types (#1783).
  For example, don't add `array` to a property declared with PHPDoc type `/** @var string[] */`
+ Fix uncaught `AssertionError` when `parent` is used in PHPDoc (#1758)
+ Fix various bugs that can cause crashes in the polyfill/fallback parser when parsing invalid or incomplete ASTs.
+ Fix unparsable/invalid function signature entries of rarely used functions
+ Warn about undefined variables on the left-hand side of assignment operations (e.g. `$x .= 'string'`) (#1613)

08 Jun 2018, Phan 0.12.12
-------------------------

Maintenance:
+ Increase the severity of some issues to critical
  (if they are likely to cause runtime Errors in the latest PHP version).

Bug fixes:
+ Allow suppressing `PhanTypeInvalidThrows*` with doc comment suppressions
  in the phpdoc of a function/method/closure.
+ Fix crashes when fork pool is used and some issue types are emitted (#1754)
+ Catch uncaught exception for PhanContextNotObject when calling `instanceof self` outside a class scope (#1754)

30 May 2018, Phan 0.12.11
-------------------------

Language Server/Daemon mode:
+ Make the language server work more reliably when `pcntl` is unavailable. (E.g. on Windows) (#1739)
+ By default, allow the language server and daemon mode to start with the fallback even if `pcntl` is unavailable.
  (`--language-server-require-pcntl` can be used to make the language server refuse to start without `pcntl`)

Bug fixes:
+ Don't crash if `ext-tokenizer` isn't installed (#1747)
+ Fix invalid output of `tool/make_stubs` for APCu (#1745)

27 May 2018, Phan 0.12.10
-------------------------

New features(CLI, Configs)
+ Add CLI flag `--unused-variable-detection`.
+ Add config setting `unused_variable_detection` (disabled by default).
  Unused variable detection can be enabled by `--unused-variable-detection`, `--dead-code-detection`, or the config.

New features(Analysis):
+ Add built-in support for unused variable detection. (#345)
  Currently, this is limited to analyzing inside of functions, methods, and closures.
  This has some minor false positives with loops and conditional branches.

  Warnings about unused parameters can be suppressed by adding `@phan-unused-param` on the same line as `@param`,
  e.g. `@param MyClass $x @phan-unused-param`.
  (as well as via standard issue suppression methods.)

  The built in unused variable detection support will currently not warn about any of the following issue types, to reduce false positives.

  - Variables beginning with `$unused` or `$raii` (case-insensitive)
  - `$_` (the exact variable name)
  - Superglobals, used globals (`global $myGlobal;`), and static variables within function scopes.
  - Any references, globals, or static variables in a function scope.

  New Issue types:
  - `PhanUnusedVariable`,
  - `PhanUnusedVariableValueOfForeachWithKey`, (has a high false positive rate)
  - `PhanUnusedPublicMethodParameter`, `PhanUnusedPublicFinalMethodParameter`,
  - `PhanUnusedProtectedMethodParameter`, `PhanUnusedProtectedFinalMethodParameter`,
  - `PhanUnusedPrivateMethodParameter`, `PhanUnusedProtectedFinalMethodParameter`,
  - `PhanUnusedClosureUseVariable`, `PhanUnusedClosureParameter`,
  - `PhanUnusedGlobalFunctionParameter`

  This is similar to the third party plugin `PhanUnusedVariable`.
  The built-in support has the following changes:

  - Emits fewer/different false positives (e.g. when analyzing loops), but also detects fewer potential issues.
  - Reimplemented using visitors extensively (Similar to the code for `BlockAnalysisVisitor`)
  - Uses a different data structure from `PhanUnusedVariable`.
    This represents all definitions of a variable, instead of just the most recent one.
    This approximately tracks the full graph of definitions and uses of variables within a function body.
    (This allows warning about all unused definitions, or about definitions that are hidden by subsequent definitions)
  - Integration: This is planned to be integrated with other features of Phan, e.g. "Go to Definition" for variables. (Planned for #1211 and #1705)

Bug fixes:
+ Minor improvements to `UnusedSuppressionPlugin`

Misc:
+ Support  `composer.json`'s `vendor-dir` for `phan --init`

22 May 2018, Phan 0.12.9
------------------------

New features(CLI, Configs):
+ Add CLI flag `--language-server-enable-go-to-definition`. See the section "Language Server/Daemon mode".
+ Add Config setting `disable_line_based_suppression` to disable line-based suppression from internal comments. See the section "New Features"
+ Add Config setting `disable_file_based_suppression` to disable file-based issue suppressions.

New features(Analysis):
+ Make `@suppress`, `@phan-suppress`, `@phan-file-suppress` accept a comma separated issue list of issue types to suppress. (#1715)
  Spaces aren't allowed before the commas.
+ Implement `@phan-suppress-current-line` and `@phan-suppress-next-line` to suppress issues on the current or next line.

  These can occur within any comment or doc comment (i.e. the comment types for `/*`, `//`, and `/**`)

  These suppressions accept a comma separated list of issue type names.
  Commas must be immediately after the previous issue type.

  Note: Phan currently does not support inline comments anywhere else.
  Phan also does not associate these inline comments with any information about the current scope.
  This suppression is based on tokenizing the PHP file and determining the line based on that comment line.

  Examples:

  ```php
  // @phan-suppress-next-line PhanUndeclaredVariable, PhanUndeclaredFunction optional reason goes here
  $result = call_undefined_function() + $undefined_variable;

  $closure();  /* @phan-suppress-current-line PhanParamTooFew optional reason for suppression */

  /**
   * This can also be used within doc comments:

   * @phan-suppress-next-line PhanInvalidCommentForDeclarationType optional reason for suppression
   * @property int $x
   */
  function my_example() {
  }
  ```

  `PhanUnusedSuppressionPlugin` is capable of detecting if line-based suppressions are unused.
+ Allow using `@phan-file-suppress` as a regular comment anywhere within a file (`//`, `/*`, or `/**` comments).
  Previously, `@phan-file-suppress` could only be used inside the doc comment of an element.

  `@phan-file-suppress` in no-op string literals will be deprecated in a future Phan release.
+ Emit class name suggestions for undeclared types in param, property, return type, and thrown type declarations. (#1689)

  Affects `PhanUndeclaredTypeParameter`, `PhanUndeclaredTypeProperty`, `PhanUndeclaredTypeReturnType`,
  `PhanUndeclaredTypeThrowsType`, and `PhanInvalidThrowsIs*`
+ Add `pretend_newer_core_methods_exist` config setting.
  If this is set to true (the default),
  and `target_php_version` is newer than the version used to run Phan,
  Phan will act as though functions added in newer PHP versions exist.

  Note: Currently only affects `Closure::fromCallable()`, which was added in PHP 7.1.
  This setting will affect more functions and methods in the future.

Language Server/Daemon mode:
+ Support "Go to definition" for properties, classes, global/class constants, and methods/global functions (Issue #1483)
  (Must pass the CLI option `--language-server-enable-go-to-definition` when starting the server to enable this)
+ Support "Go to type definition" for variables, properties, classes, and methods/global functions (Issue #1702)
  (Must pass the CLI option `--language-server-enable-go-to-definition` when starting the server to enable this)
  Note that constants can't have object types in PHP, so there's no implementation of "Go To Type Definition" for those.

Plugins:
+ Add a new plugin capability `SuppressionCapability`
  that allows users to suppress issues in additional ways. (#1070)
+ Add a new plugin `SleepCheckerPlugin`. (PR #1696)
  Warn about returning non-arrays in sleep,
  as well as about returning array values with invalid property names.

  Issue types: `SleepCheckerInvalidReturnStatement`, `SleepCheckerInvalidPropNameType`, `SleepCheckerInvalidPropName`,
  `SleepCheckerMagicPropName`, and `SleepCheckerDynamicPropName`
+ Make `PhanPregRegexCheckerPlugin` warn about the `/e` modifier on regexes (#1692)

Misc:
+ Add simple integration test for the language server mode.

Bug fixes:
+ Be more consistent about emitting `PhanUndeclaredType*` for invalid types within array shapes.
+ Avoid a crash when the left-hand side of an assignment is invalid. (#1693)
+ Prevent an uncaught `TypeError` when integer variable names (e.g. `${42}`) are used in branches (Issue #1699)

12 May 2018, Phan 0.12.8
------------------------

Bug fixes
+ Fix a crash that occurs when the `iterable<[KeyType,]ValueType>` annotation is used in phpdoc. (#1685)

08 May 2018, Phan 0.12.7
------------------------

New features:
+ For `PhanUndeclaredMethod` and `PhanUndeclaredStaticMethod` issues, suggest visible methods (in the same class) with similar names.
+ For `PhanUndeclaredConstant` issues (for class constants), suggest visible constants (in the same class) with similar names.
+ For `PhanUndeclaredProperty` and `PhanUndeclaredStaticProperty` issues, suggest visible properties (in the same class) with similar names.
+ When suggesting alternatives to undeclared classes,
  also include suggestions for similar class names within the same namespace as the undeclared class.
  (Comparing Levenshtein distance)

Language Server/Daemon mode
+ Make the latest version of `phan_client` include any suggestion alongside the issue message (for daemon mode).
+ Include text from suggestions in Language Server Protocol output

Bug fixes
+ Fix a bug generating variable suggestions when there were multiple similar variable names
  (The suggestions that would show up might not be the best set of suggestions)
+ Fix a crash in the tolerant-php-parser polyfill seen when typing out an echo statement
+ Fix incorrect suggestions to use properties (of the same name) instead of undeclared variables in class scopes.
  (Refer to static properties as `self::$name` and don't suggest inaccessible inherited private properties)
+ Don't suggest obviously invalid alternatives to undeclared classes.
  (E.g. don't suggest traits or interfaces for `new MisspelledClass`, don't suggest interfaces for static method invocations)

06 May 2018, Phan 0.12.6
------------------------

New features(Analysis)
+ Warn about properties that are read but not written to when dead code detection is enabled
  (Similar to existing warnings about properties that are written to but never read)
  New issue types: `PhanReadOnlyPrivateProperty`, `PhanReadOnlyProtectedProperty`, `PhanReadOnlyPublicProperty`
+ When warning about undeclared classes, mention any classes that have the same name (but a different namespace) as suggestions.

  E.g. `test.php:26 PhanUndeclaredClassInstanceof Checking instanceof against undeclared class \MyNS\InvalidArgumentException (Did you mean class \InvalidArgumentException)`
+ When warning about undeclared variables (outside of the global scope), mention any variables that have similar names (based on case-insensitive Levenshtein distance) as suggestions.

  In method scopes: If `$myName` is undeclared, but `$this->myName` is declared (or inherited), `$this->myName` will be one of the suggestions.
+ Warn about string and numeric literals that are no-ops. (E.g. `<?php 'notEchoedStr'; "notEchoed $x"; ?>`)
  New issue types: `PhanNoopStringLiteral`, `PhanNoopEncapsulatedStringLiteral`, `PhanNoopNumericLiteral`.

  Note: This will not warn about Phan's [inline type checks via string literals](https://github.com/phan/phan/wiki/Annotating-Your-Source-Code#inline-type-checks-via-string-literals)
+ When returning an array literal (with known keys) directly,
  make Phan infer the array literal's array shape type instead of a combination of generic array types.
+ Make type casting rules stricter when checking if an array shape can cast to a given generic array type.
  (E.g. `array{a:string,b:int}` can no longer cast to `array<string,int>`, but can cast to `array<string,int>|array<string,string>`).

  E.g. Phan will now warn about `/** @return array<string,int> */ function example() { $result = ['a' => 'x', 'b' => 2]; return $result; }`
+ Warn about invalid expressions/variables encapsulated within double-quoted strings or within heredoc strings.
  New issue type: `TypeSuspiciousStringExpression` (May also emit `TypeConversionFromArray`)

+ Add support for template params in iterable types in phpdoc. (#824)
  Phan supports `iterable<TValue>` and `iterable<TKey, TValue>` syntaxes. (Where TKey and TValue are union types)
  Phan will check that generic arrays and array shapes can cast to iterable template types.
+ Add support for template syntax of Generator types in phpdoc. (#824)
  Supported syntaxes are:

  1. `\Generator<TValue>`
  2. `\Generator<TKey,TValue>`
  3. `\Generator<TKey,TValue,TSend>` (TSend is the expected type of `$x` in `$x = yield;`)
  4. `\Generator<TKey,TValue,TSend,TReturn>` (TReturn is the expected type of `expr` in `return expr`)

  New issue types: `PhanTypeMismatchGeneratorYieldValue`, `PhanTypeMismatchGeneratorYieldKey` (For comparing yield statements against the declared `TValue` and `TKey`)

  Additionally, Phan will use `@return Generator|TValue[]` to analyze the yield statements
  within a function/method body the same way as it would analyze `@return Generator<TValue>`.
  (Analysis outside the method would not change)

+ Add support for template params in Iterator and Traversable types in phpdoc. (#824)
  NOTE: Internal subtypes of those classes (e.g. ArrayObject) are not supported yet.
  Supported syntaxes are:

  1. `Traversable<TValue>`/`Iterator<TValue>`
  2. `Traversable<TKey,TValue>`/`Iterator<TKey,TValue>`

+ Analyze `yield from` statements.

  New issue types: `PhanTypeInvalidYieldFrom` (Emitted when the expression passed to `yield from` is not a Traversable or an array)

  Warnings about the inferred keys/values of `yield from` being invalid reuse `PhanTypeMismatchGeneratorYieldValue` and `PhanTypeMismatchGeneratorYieldKey`
+ Make the union types within the phpdoc template syntax of `iterator`/`Traversable`/`Iterator`/`Generator` affect analysis of the keys/values of `foreach` statements
+ Improve Phan's analysis of array functions modifying arguments by reference, reducing false positives. (#1662)
  Affects `array_shift`/`array_unshift`/`array_push`/`array_pop`/`array_splice`.

Misc
+ Infer that a falsey array is the empty array shape.

Bug Fixes
+ Consistently warn about unreferenced declared properties (i.e. properties that are not magic or dynamically added).
  Previously, Phan would just never warn if the class had a `__get()` method (as a heuristic).

03 Apr 2018, Phan 0.12.5
------------------------

Plugins
+ Add an option `'php_native_syntax_check_max_processes'` to `'plugin_config'` for `InvokePHPNativeSyntaxCheckPlugin`.

Bug Fixes
+ Remove extra whitespace from messages of comment text in `UnextractableAnnotationElementName` (e.g. `"\r"`)
+ Fix bugs in `InvokePHPNativeSyntaxCheckPlugin`

31 Mar 2018, Phan 0.12.4
------------------------

New Features(CLI, Configs)
+ Add a `strict_param_checking` config setting. (And a `--strict-param-checking` CLI flag)
  If this is set to true, then Phan will warn if at least one of the types
  in an argument's union type can't cast to the expected parameter type.
  New issue types: `PhanPartialTypeMismatchArgument`, `PhanPossiblyNullTypeArgument`, and `PhanPossiblyFalseTypeArgument`
  (along with equivalents for internal functions and methods)

  Setting this to true will likely introduce large numbers of warnings.
  Those issue types would need to be suppressed entirely,
  or with `@phan-file-suppress`, or with `@suppress`.
+ Add a `strict_property_checking` config setting. (And a `--strict-property-checking` CLI flag)
  If this is set to true, then Phan will warn if at least one of the types
  in an assignment's union type can't cast to the expected property type.
  New issue types: `PhanPartialTypeMismatchProperty`, `PhanPossiblyNullTypeProperty`, and `PhanPossiblyFalseTypeProperty`

  NOTE: This option does not make Phan check if all possible expressions have a given property, but may do that in the future.
+ Add a `strict_return_checking` config setting. (And a `--strict-return-checking` CLI flag)
  If this is set to true, then Phan will warn if at least one of the types
  in a return statement's union type can't cast to the expected return type.
  New issue types: `PhanPartialTypeMismatchReturn`, `PhanPossiblyNullTypeReturn`, and `PhanPossiblyFalseTypeReturn`

  Setting this to true will likely introduce large numbers of warnings.
  Those issue types would need to be suppressed entirely,
  or with `@phan-file-suppress`, or with `@suppress`.
+ Add a `--strict-type-checking` CLI flag, to enable all of the new strict property/param/return type checks.
+ Add a `guess_unknown_parameter_type_using_default` config,
  which can be enabled to make Phan more aggressively infer the types of undocumented optional parameters
  from the parameter's default value.
  E.g. `function($x = 'val')` would make Phan infer that the function expects $x to have a type of `string`, not `string|mixed`.

Plugins
+ Add a new plugin `InvokePHPNativeSyntaxCheckPlugin` on all analyzed files (but not files excluded from analysis) (#629)
+ Add a new plugin capability `AfterAnalyzeFileCapability` that runs after a given file is analyzed.
  This does not get invoked for files that are excluded from analysis, or for empty files.

New Features(Analysis)
+ Detect unreachable catch statements (#112)
  (Check if an earlier catch statement caught an ancestor of a given catch statement)
+ Support phpdoc3's `scalar` type in phpdoc. (#1589)
  That type is equivalent to `bool|float|int|string`.
+ Improve analysis of return statements with ternary conditionals (e.g. `return $a ?: $b`).
+ Start analyzing negated `instanceof` conditionals such as `assert(!($x instanceof MyClass))`.
+ Infer that the reference parameter's resulting type for `preg_match` is a `string[]`, not `array` (when possible)
  (And that the type is `array{0:string,1:int}[]` when `PREG_OFFSET_CAPTURE` is passed as a flag)
+ Warn in more places when Phan can't extract union types or element identifiers from a doc comment.
  New issue types: `UnextractableAnnotationElementName`, `UnextractableAnnotationSuffix`.
  (E.g. warn about `@param int description` (ideally has param name) and `@return int?` (Phan doesn't parse the `?`, should be `@return ?int`))

Bug Fixes
+ Don't emit false positive `PhanTypeArraySuspiciousNullable`, etc. for complex isset/empty/unset expressions. (#642)
+ Analyze conditionals wrapped by `@(cond)` (e.g. `if (@array_key_exists('key', $array)) {...}`) (#1591)
+ Appending an unknown type to an array shape should update Phan's inferred keys(int) and values(mixed) of an array. (#1560)
+ Make line numbers for arguments more accurate
+ Infer that the result of `|` or `&` on two strings is a string.
+ Fix a crash caused by empty FQSENs for classlike names or function names (#1616)

24 Mar 2018, Phan 0.12.3
------------------------

New Features(CLI, Configs)
+ Add `--polyfill-parse-all-element-doc-comments` for PHP 7.0.
  If you're using the polyfill (e.g. using `--force-polyfill-parser`), this will parse doc comments on class constants in php 7.0.
  (Normally, the polyfill wouldn't include that information, to closely imitate `php-ast`'s behavior)

New Features(Analysis)
+ Infer the type of `[]` as `array{}` (the empty array), not `array`. (#1382)
+ Allow phpdoc `@param` array shapes to contain optional fields. (E.g. `array{requiredKey:int,optionalKey?:string}`) (#1382)
  An array shape is now allowed to cast to another array shape, as long as the required fields are compatible with the target type,
  and any optional fields from the target type are absent in the source type or compatible.
+ In issue messages, represent closures by their signatures instead of as `\closure_{hexdigits}`
+ Emit `PhanTypeArrayUnsetSuspicious` when trying to unset the offset of something that isn't an array or array-like.
+ Add limited support for analyzing `unset` on variables and the first dimension of arrays.
  Unsetting variables does not yet work in conditional branches.
+ Don't emit `PhanTypeInvalidDimOffset` in `isset`/`empty`/`unset`
+ Improve Phan's analysis of loose equality (#1101)
+ Add new issue types `PhanWriteOnlyPublicProperty`, `PhanWriteOnlyProtectedProperty`, and `PhanWriteOnlyPrivateProperty`,
  which will be emitted on properties that are written to but never read from.
  (Requires that dead code detection be enabled)
+ Improve Phan's analysis of switch statements and fix bugs. (#1561)
+ Add `PhanTypeSuspiciousEcho` to warn about suspicious types being passed to echo/print statements.
  This now warns about booleans, arrays, resources, null, non-stringable classes, combinations of those types, etc.
  (`var_export` or JSON encoding usually makes more sense for a boolean/null)
+ Make Phan infer that top-level array keys for expressions such as `if (isset($x['keyName']))` exist and are non-null. (#1514)
+ Make Phan infer that top-level array keys for expressions such as `if (array_key_exists('keyName', $x))` exist. (#1514)
+ Make Phan aware of types after negated of `isset`/`array_key_exists` checks for array shapes (E.g. `if (!array_key_exists('keyName', $x)) { var_export($x['keyName']); }`)
  Note: This will likely fail to warn if the variable is already a mix of generic arrays and array shapes.
+ Make Phan check that types in `@throws` annotations are valid; don't warn about classes in `@throws` being unreferenced. (#1555)
  New issue types: `PhanUndeclaredTypeThrowsType`, `PhanTypeInvalidThrowsNonObject`, `PhanTypeInvalidThrowsNonThrowable`, `PhanTypeInvalidThrowsIsTrait`, `PhanTypeInvalidThrowsIsInterface`

New types:
+ Add `Closure` and `callable` with annotated param types and return to Phan's type system(#1578, #1581).
  This is not a part of the phpdoc2 standard or any other standard.
  These can be used in any phpdoc tags that Phan is aware of,
  to indicate their expected types (`@param`, `@var`, `@return`, etc.)

  Examples:

  - `function(int $x) : ?int {return $x;}` has the type `Closure(int):?int`,
    which can cast to `callable(int):?int`
  - `function(array &$x) {$x[] = 2;}` has the type `Closure(array&):void`
  - `function(int $i = 2, int ...$args) : void {}`
    has the type `Closure(int=,int...):void`

  Note: Complex return types such as `int[]` or `int|false`
  **must** be surrounded by brackets to avoid potential ambiguities.

  - e.g. `Closure(int|array): (int[])`
  - e.g. `Closure(): (int|false)`
  - e.g. `Closure(): (array{key:string})` is not ambiguous,
    but the return type must be surrounded by brackets for now

  Other notes:
  - For now, the inner parameter list of `Closure(...)`
    cannot contain the characters `(` or `)`
    (or `,`, except to separate the arguments)
    Future changes are planned to allow those characters.
  - Phan treats `Closure(T)` as an alias of `Closure(T):void`
  - Placeholder variable names can be part of these types,
    similarly to `@method` (`Closure($unknown,int $count=0):T`
    is equivalent to `Closure(mixed,int):T`

Maintenance
+ Add `--disable-usage-on-error` option to `phan_client` (#1540)
+ Print directory which phan daemon is going to await analysis requests for (#1544)
+ Upgrade the dependency `Microsoft/tolerant-php-parser` to 0.0.10 (includes minor bug fixes)

Bug Fixes
+ Allow phpdoc `@param` array shapes to contain union types (#1382)
+ Remove leading `./` from Phan's relative paths for files (#1548, #1538)
+ Reduce false positives in dead code detection for constants/properties/methods.
+ Don't warn when base classes access protected properties of their subclasses.

02 Mar 2018, Phan 0.12.2
------------------------

New Features(Analysis)

+ Emit `PhanTypeInvalidDimOffsetArrayDestructuring` when an unknown offset value is used in an array destructuring assignment (#1534, #1477)
  (E.g. `foreach ($expr as ['key' => $value])`, `list($k) = [2]`, etc.)

Plugins
+ Add a new plugin capability `PostAnalyzeNodeCapability` (preferred) and `LegacyPostAnalyzeNodeCapability`.
  These capabilities give plugins for post-order analysis access to a list of parent nodes,
  instead of just the last parent node.
  Plugin authors should use these instead of `AnalyzeNodeCapability` and `LegacyAnalyzeNodeCapability`.

  (`parent_node_list` is set as an instance property on the visitor returned by PostAnalyzeNodeCapability
  if the instance property was declared)

Maintenance:
+ Speed up analysis when quick mode isn't used.

Bug Fixes
+ Reduce false positives in `PhanTypeInvalidDimOffset`
+ Don't warn when adding new keys to an array when assigning multiple dimensions at once (#1518)
+ Reduce false positives when a property's type gets inferred as an array shape(#1520)
+ Reduce false positives when adding fields to an array in the global scope.
+ Reduce false positives by converting array shapes to generic arrays before recursively analyzing method/function invocations (#1525)

28 Feb 2018, Phan 0.12.1
------------------------

New Features(Analysis)
+ Emit `PhanTypeInvalidDimOffset` when an unknown offset is fetched from an array shape type. (#1478)

Bug Fixes
+ Fix an "Undefined variable" error when checking for php 7.1/7.0 incompatibilities in return types. (#1511)
  Fix other crashes.

25 Feb 2018, Phan 0.12.0
------------------------

The Phan 0.12.0 release supports analysis of php 7.0-7.2, and can be executed with php 7.0+.
This release replaces the previous releases (The 0.11 releases for php 7.2, the 0.10 releases for php 7.1, and the 0.8 releases for php 7.0)
Because Phan uses Reflection, it's recommended to use the same PHP minor version for analyzing the code as would be used to run the code.
(For the small number of function/method signatures, etc., that were added or changed in each minor release of PHP.)

After upgrading Phan, projects using phan should add a `target_php_version` setting to their `.phan/config.php`.

New Features(CLI, Configs)
+ Add a `target_php_version` config setting, which can be set to `'7.0'`, `'7.1'`, `'7.2'`, or `null`/`'native'`. (#1174)
  This defaults to the same PHP minor version as the PHP binary used to run Phan.
  `target_php_version` can be overridden via the CLI option `--target-php-version {7.0,7.1,7.2,native}`

  NOTE: This setting does not let a PHP 7.0 installation parse PHP 7.1 nullable syntax or PHP 7.1 array destructuring syntax.

  If you are unable to upgrade the PHP version used for analysis to php 7.1, the polyfill parser settings may help
  (See `--force-polyfill-parser` or `--use-fallback-parser`. Those have a few known bugs in edge cases.)
+ Add `--init` CLI flag and CLI options to affect the generated config. (#145)
  (Options: `--init-level=1..5`, `--init-analyze-dir=path/to/src`, `--init-analyze-file=path/to/file.php`, `--init-no-composer`, `--init-overwrite`)

New Features(Analysis)
+ In doc comments, support `@phan-var`, `@phan-param`, `@phan-return`, `@phan-property`, and `@phan-method`. (#1470)
  These annotations will take precedence over `@var`, `@param`, `@return`, `@property`, and `@method`.
+ Support `@phan-suppress` as an alias of `@suppress`.
+ Add a non-standard way to explicitly set var types inline.  (#890)
  `; '@phan-var T $varName'; expression_using($varName);` and
  `; '@phan-var-force T $varName'; expression_using($varName);`

  If Phan sees a string literal containing `@phan-var` as a top-level statement of a statement list, it will immediately set the type of `$varName` to `T` without any type checks.
  (`@phan-var-force T $x` will do the same thing, and will create the variable if it didn't already exist).

  Note: Due to limitations of the `php-ast` parser, Phan isn't able to use inline doc comments, so this is the solution that was used instead.

  Example Usage:

  ```php
  $values = mixed_expression();

  // Note: This annotation must go **after** setting the variable.
  // This has to be a string literal; phan cannot parse inline doc comments.
  '@phan-var array<int,MyClass> $values';

  foreach ($x as $instance) {
      function_expecting_myclass($x);
  }
  ```
+ Add a way to suppress issues for the entire file (including within methods, etc.) (#1190)
  The `@phan-file-suppress` annotation can also be added to phpdoc for classes, etc.
  This feature is recommended for use at the top of the file or on the first class in the file.
  It may or may not affect statements above the suppression.
  This feature may fail to catch certain issues emitted during the parse phase.

  ```php
  <?php
  // Add a suppression for remaining statements in this file.
  '@phan-file-suppress PhanUnreferencedUseNormal (description)';
  use MyNS\MyClass;
  // ...

  /** @SomeUnreadableAnnotation {MyClass} */
  class Example { }
  ```

+ Add `CompatibleNullableTypePHP70`, `CompatibleShortArrayAssignPHP70`, `CompatibleKeyedArrayAssignPHP70`,
  `CompatibleKeyedArrayAssignPHP70`, and `CompatibleIterableTypePHP70`, (#1174, #624, #449)
  which are emitted when the `target_php_version` is less than '7.1'.
+ Add `CompatibleObjectTypePHP71`, which is emitted for the `object` typehint when the `target_php_version`
  is less than 7.2. (#1174, #827)
+ Add `PhanTypeMismatchDimFetchNullable`, which is emitted if the non-null
  version of the dimension type would be a valid index. (#1472)
+ Emit `PhanTypeArraySuspiciousNullable` when accessing fields of a nullable array (now including `?(T[])`, etc.). (#1472)
  (Stop emitting PhanTypeArraySuspicious for `?array`)
+ Add `PhanNoopBinaryOperator` and `PhanNoopUnaryOperator` checks (#1404)
+ Add `PhanCommentParamOutOfOrder` code style check. (#1401)
  This checks that `@param` annotations appear in the same order as the real parameters.
+ Detect unused imports (Does not parse inline doc comments) (#1095)
  Added `PhanUnreferencedUseNormal`, `PhanUnreferencedUseFunction`, `PhanUnreferencedUseConstant`.

  (Note that Phan does not parse inline doc comments, which may cause false positives for `PhanUnreferencedUseNormal`)
+ Add `PhanTypeMismatchArrayDestructuringKey` checks for invalid array key types in list assignments (E.g. `list($x) = ['key' => 'value']` (#1383)

Language Server
+ Support running Language Server and daemon mode on Windows (#819)
  (the `pcntl` dependency is no longer mandatory for running Phan as a server)
  The `--language-server-allow-missing-pcntl` option must be set by the client.

  When this fallback is used, Phan **manually** saves and restores the
  data structures that store information about the project being analyzed.

  This fallback is new and experimental.
+ Make Phan Language Server analyze new files added to a project (Issue #920)
+ Analyze all of the PHP files that are currently opened in the IDE
  according to the language server client,
  instead of just the most recently edited file (Issue #1147)
  (E.g. analyze other files open in tabs or split windows)
+ When closing or deleting a file, clear the issues that were emitted
  for that file.
+ If analysis requests (opening files, editing files, etc)
  are arriving faster than Phan can analyze and generate responses,
  then buffer the file changes (until end of input)
  and then begin to generate analysis results.

  Hopefully, this should reduce the necessity for limiting Phan to
  analyzing only on save.

Bug fixes
+ In files with multiple namespaces, don't use `use` statements from earlier namespaces. (#1096)
+ Fix bugs analyzing code using functions/constants provided by group use statements, in addition to `use function` and `use const` statements.

14 Feb 2018, Phan 0.11.3
------------------------

### Ported from Phan 0.10.5

New Features(CLI, Configs)
+ Add `--allow-polyfill-parser` and `--force-polyfill-parser` options.
  These allow Phan to be run without installing `php-ast`.

  Using the native `php-ast` extension is still recommended.
  The polyfill is slower and has several known bugs.

  Additionally, the way doc comments are parsed by the polyfill is different.
  Doc comments for elements such as closures may be parsed differently from `php-ast`

Maintenance:
+ Fix bugs in the `--use-fallback-parser` mode.
  Upgrade the `tolerant-php-parser` dependency (contains bug fixes and performance improvements)

Bug fixes
+ Fix a bug in `tool/make_stubs` when generating stubs of namespaced global functions.
+ Fix a refactoring bug that caused methods and properties to fail to be inherited (#1456)
+ If `ignore_undeclared_variables_in_global_scope` is true, then analyze `assert()`
  and conditionals in the global scope as if the variable was defined after the check.

11 Feb 2018, Phan 0.11.2
------------------------

### Ported from Phan 0.10.4

New Features(Analysis)

+ Support array key types of `int`, `string`, and `mixed` (i.e. `int|string`) in union types such as `array<int,T>` (#824)

  Check that the array key types match when assigning expected param types, return types, property types, etc.
  By default, an array with a key type of `int` can't cast to an array key type of `string`, or vice versa.
  Mixed union types in keys can cast to/from any key type.

  - To allow casting `array<int,T>` to `array<string,T>`, enable `scalar_array_key_cast` in your `.phan/config.php`.

+ Warn when using the wrong type of array keys offsets to fetch from an array (E.g. `string` key for `array<int,T>`) (Issue #1390)
+ Infer array key types of `int`, `string`, or `int|string` in `foreach` over arrays. (#1300)
  (Phan's type system doesn't support inferring key types for `iterable` or `Traversable` right now)
+ Support **parsing** PHPDoc array shapes
  (E.g. a function expecting `['field' => 'a string']` can document this as `@param array{field:string}` $options)
  For now, this is converted to generic arrays (Equivalent to `string[]`).

  `[[0, ...], new stdClass]` would have type `array{0:int[], 1:string}`

  - The field value types can be any union type.
  - Field keys are currently limited to keys matching the regex `[-_.a-zA-Z0-9\x7f-\xff]+`. (Identifiers, numbers, '-', and '.')
    Escape mechanisms such as backslashes (e.g. "\x20" for " ") may be supported in the future.
+ Add `PhanTypeMismatchUnpackKey` and `PhanTypeMismatchUnpackValue` to analyze array unpacking operator (also known as splat) (#1384)

  Emit `PhanTypeMismatchUnpackKey` when passing iterables/arrays with invalid keys to the unpacking operator (i.e. `...`).

  Emit `PhanTypeMismatchUnpackValue` when passing values that aren't iterables or arrays to the unpacking operator.
  (See https://secure.php.net/manual/en/migration56.new-features.php#migration56.new-features.splat)
+ When determining the union type of an array literal,
  base it on the union types of **all** of the values (and all of the keys) instead of just the first 5 array elements.
+ When determining the union type of the possible value types of an array literal,
  combine the generic types into a union type instead of simplifying the types to `array`.
  In practical terms, this means that `[1,2,'a']` is seen as `array<int,int|string>`,
  which Phan represents as `array<int,int>|array<int,string>`.

  In the previous Phan release, the union type of `[1,2,'a']` would be represented as `int[]|string[]`,
  which is equivalent to `array<mixed,int>|array<mixed,string>`

  Another example: `[$strKey => new MyClass(), $strKey2 => $unknown]` will be represented as
  `array<string,MyClass>|array<string,mixed>`.
  (If Phan can't infer the union type of a key or value, `mixed` gets added to that key or value.)
+ Improve analysis of try/catch/finally blocks (#1408)
  Analyze `catch` blocks with the inferences about the `try` block.
  Analyze a `finally` block with the combined inferences from the `try` and `catch` blocks.
+ Account for side effects of `&&` and `||` operators in expressions, outside of `if`/`assert` statements. (#1415)
  E.g. `$isValid = ($x instanceof MyClass && $x->isValid())` will now consistently check that isValid() exists on MyClass.
+ Improve analysis of expressions within conditionals, such as `if (!($x instanceof MyClass) || $x->method())`
  or `if (!(cond($x) && othercond($x)))`

  (Phan is now aware of the types of the right-hand side of `||` and `&&` in more cases)
+ Add many param and return type signatures for internal functions and methods,
  for params and return types that were previously untyped.
  (Imported from docs.php.net's SVN repo)
+ More precise analysis of the return types of `var_export()`, `print_r()`, and `json_decode()` (#1326, #1327)
+ Improve type narrowing from `iterable` to `\Traversable`/`array` (#1427)
  This change affects `is_array()`/`is_object()` checks and their negations.
+ Fix more edge cases which would cause Phan to fail to infer that properties, constants, or methods are inherited. (PR #1440 for issues #311, #1426, #454)

Plugins
+ Fix bugs in `NonBoolBranchPlugin` and `NonBoolInLogicalArithPlugin` (#1413, #1410)
+ **Make UnionType instances immutable.**
  This will affect plugins that used addType/addUnionType/removeType. withType/withUnionType/withoutType should be used instead.
  To modify the type of elements(properties, method return types, parameters, variables, etc),
  plugin authors should use `Element->setUnionType(plugin_modifier_function(Element->getUnionType()))`.

Language server:
+ Add a CLI option `--language-server-analyze-only-on-save` to prevent the client from sending change notifications. (#1325)
  (Only notify the language server when the user saves a document)
  This significantly reduces CPU usage, but clients won't get notifications about issues immediately.

Bug fixes
+ Warn when attempting to call an instance method on an expression with type string (#1314).
+ Fix a bug in `tool/make_stubs` when generating stubs of global functions.
+ Fix some bugs that occurred when Phan resolved inherited class constants in class elements such as properties. (#537 and #454)
+ Emit an issue when a function/method's parameter defaults refer to an undeclared class constant/global constant.

20 Jan 2018, Phan 0.11.1
------------------------

### Ported from Phan 0.10.3

New Features(CLI, Configs)

+ For `--fallback-parser`: Switch to [tolerant-php-parser](https://github.com/Microsoft/tolerant-php-parser)
  as a dependency of the fallback implementation. (#1125)
  This does a better job of generating PHP AST trees when attempting to parse code with a broader range of syntax errors.
  Keep `PHP-Parser` as a dependency for now for parsing strings.

Maintenance
+ Various performance optimizations, including caching of inferred union types to avoid unnecessary recalculation.
+ Make `phan_client` and the vim snippet in `plugins/vim/phansnippet.vim` more compatible with neovim
+ Upgrade felixfbecker/advanced-json-rpc dependency to ^3.0.0 (#1354)
+ Performance improvements.
  Changed the internal representation of union types to no longer require `spl_object_id` or the polyfill.

Bug Fixes
+ Allow `null` to be passed in where a union type of `mixed` was expected.
+ Don't warn when passing `?T` (PHPDoc or real) where the PHPDoc type was `T|null`. (#609, #1090, #1192, #1337)
  This is useful for expressions used for property assignments, return statements, function calls, etc.
+ Fix a few of Phan's signatures for internal functions and methods.

17 Nov 2017, Phan 0.11.0
------------------------

New Features (Analysis of PHP 7.2)
+ Support analyzing the `object` type hint in real function/method signatures. (#995)
+ Allow widening an overriding method's param types in php 7.2 branch (#1256)
  Phan continues warning about `ParamSignatureRealMismatchHasNoParamType` by default, in case a project needs to work with older php releases.
  Add `'allow_method_param_type_widening' => true` if you wish for Phan to stop emitting that issue category.
+ Miscellaneous function signature changes for analysis of PHP 7.2 codebases (#828)

### Ported from Phan 0.10.2

New Features(Analysis)
+ Enable `simplify_ast` by default.
  The new default value should reduce false positives when analyzing conditions of if statements. (#407, #1066)
+ Support less ambiguous `?(T[])` and `(?T)[]` in phpdoc (#1213)
  Note that `(S|T)[]` is **not** supported yet.
+ Support alternate syntax `array<T>` and `array<Key, T>` in phpdoc (PR #1213)
  Note that Phan ignores the provided value of `Key` completely right now (i.e. same as `T[]`); Key types will be supported in Phan 0.10.3.
+ Speed up Phan analysis on small projects, reduce memory usage (Around 0.15 seconds and 15MB)
  This was done by deferring loading the information about internal classes and functions until that information was needed for analysis.
+ Analyze existence and usage of callables passed to (internal and user-defined) function&methods expecting callable. (#1194)
  Analysis will now warn if the referenced function/method of a callable array/string
  (passed to a function/method expecting a callable param) does not exist.

  This change also reduces false positives in dead code detection (Passing in these callable arrays/strings counts as a reference now)
+ Warn if attempting to read/write to a property or constant when the expression is a non-object. (or not a class name, for static elements) (#1268)
+ Split `PhanUnreferencedClosure` out of `PhanUnreferencedFunction`. (Emitted by `--dead-code-detection`)
+ Split `PhanUnreferencedMethod` into `PhanUnreferencedPublicMethod`, `PhanUnreferencedProtectedMethod`, and `PhanUnreferencedPrivateMethod`.
+ Split errors for class constants out of `PhanUnreferencedConst`:
  Add `PhanUnreferencedPublicClassConst`, `PhanUnreferencedProtectedClassConst`, and `PhanUnreferencedPrivateClassConst`.
  `PhanUnreferencedConst` is now exclusively used for global constants.
+ Analyze uses of `compact()` for undefined variables (#1089)
+ Add `PhanParamSuspiciousOrder` to warn about mixing up variable and constant/literal arguments in calls to built in string/regex functions
  (`explode`, `strpos`, `mb_strpos`, `preg_match`, etc.)
+ Preserve the closure's function signature in the inferred return value of `Closure::bind()`. (#869)
+ Support indicating that a reference parameter's input value is unused by writing `@phan-output-reference` on the same line as an `@param` annotation.
  This indicates that Phan should not warn about the passed in type, and should not preserve the passed in type after the call to the function/method.
  (In other words, Phan will analyze a user-defined reference parameter the same way as it would `$matches` in `preg_match($pattern, $string, $matches)`)
  Example usage: `/** @param string $x @phan-output-reference */ function set_x(&$x) { $x = 'result'; }`
+ Make phan infer unreachability from fatal errors such as `trigger_error($message, E_USER_ERROR);` (#1224)
+ Add new issue types for places where an object would be expected:
  `PhanTypeExpectedObjectPropAccess`, `PhanTypeExpectedObjectPropAccessButGotNull`, `PhanTypeExpectedObjectStaticPropAccess`,
  `PhanTypeExpectedObject`, and `PhanTypeExpectedObjectOrClassName
+ Emit more accurate line numbers for phpdoc comments, when warning about phpdoc in doc comments being invalid. (#1294)
  This gives up and uses the element's line number if the phpdoc ends over 10 lines before the start of the element.
+ Work on allowing union types to be part of template types in doc comments,
  as well as types with template syntax.
  (e.g. `array<int|string>` is now equivalent to `int[]|string[]`,
  and `MyClass<T1|T2,T3|T4>` can now be parsed in doc comments)
+ Disambiguate the nullable parameter in output.
  E.g. an array of nullable integers will now be printed in error messages as `(?int)[]`
  A nullable array of integers will continue to be printed in error messages as `?int[]`, and can be specified in PHPDoc as `?(int[])`.

New Features (CLI, Configs)
+ Improve default update rate of `--progress-bar` (Update it every 0.10 seconds)

Bug Fixes
+ Fixes bugs in `PrintfCheckerPlugin`: Alignment goes before width, and objects with __toString() can cast to %s. (#1225)
+ Reduce false positives in analysis of gotos, blocks containing gotos anywhere may do something other than return or throw. (#1222)
+ Fix a crash when a magic method with a return type has the same name as a real method.
+ Allow methods to have weaker PHPdoc types than the overridden method in `PhanParamSignatureMismatch`. (#1253)
  `PhanParamSignatureRealMismatch*` is unaffected, and will continue working the same way in Phan releases analyzing PHP < 7.2.
+ Stop warning about `PhanParamSignatureMismatch`, etc. for private methods. The private methods don't affect each other. (#1250)
+ Properly parse `?self` as a *nullable* instance of the current class in union types (#1264)
+ Stop erroneously warning about inherited constants being unused in subclasses for dead code detection (#1260)
+ For dead code detection, properly track uses of inherited class elements (methods, properties, classes) as uses of the original definition. (#1108)
  Fix the way that uses of private/protected methods from traits were tracked.
  Also, start warning about a subset of issues from interfaces and abstract classes (e.g. unused interface constants)
+ Properly handle `static::class` as a class name in an array callable, or `static::method_name` in a string callable (#1232)
+ Make `@template` tag for [Generic Types](https://github.com/phan/phan/wiki/Generic-Types) case-sensitive. (#1243)
+ Fix a bug causing Phan to infer an empty union type (which can cast to any type) for arrays with elements of empty union types. (#1296)

Plugins
+ Make DuplicateArrayKeyPlugin start warning about duplicate values of known global constants and class constants. (#1139)
+ Make DuplicateArrayKeyPlugin start warning about case statements with duplicate values (This resolves constant values the same way as array key checks)
+ Support `'plugins' => ['AlwaysReturnPlugin']` as shorthand for full relative path to a bundled plugin such as AlwaysReturnPlugin.php (#1209)

Maintenance
+ Performance improvements: Phan analysis is 13%-22% faster than 0.10.1, with `simplify_ast` enabled.
+ Used PHP_CodeSniffer to automatically make Phan's source directory adhere closely to PSR-1 and PSR-2, making minor changes to many files.
  (e.g. which line each brace goes on, etc.)
+ Stop tracking references to internal (non user-defined) elements (constants, properties, functions, classes, and methods) during dead code detection.
  (Dead code detection now requires an extra 15MB instead of 17MB for self-analysis)

20 Oct 2017, Phan 0.10.1
------------------------

New Features(Analysis)
+ Support `@return $this` in phpdoc for methods and magic methods.
  (but not elsewhere. E.g. `@param $this $varName` is not supported, use `@param static $varName`) (#634)
+ Check if functions/methods passed to `array_map` and `array_filter` are compatible with their arguments.
  Recursively analyze the functions/methods passed to `array_map`/`array_filter` if no types were provided. (unless quick mode is being used)

New Features (CLI, Configs)

+ Add Language Server Protocol support (Experimental) (#821)
  Compatibility: Unix, Linux (depends on php `pcntl` extension).
  This has the same analysis capabilities provided by [daemon mode](https://github.com/phan/phan/wiki/Using-Phan-Daemon-Mode#using-phan_client-from-an-editor).
  Supporting a standard protocol should make it easier to write extensions supporting Phan in various IDEs.
  See https://github.com/Microsoft/language-server-protocol/blob/master/README.md
+ Add config (`autoload_internal_extension_signatures`) to allow users to specify PHP extensions (modules) used by the analyzed project,
  along with stubs for Phan to use (instead of ReflectionFunction, etc) if the PHP binary used to run Phan doesn't have those extensions enabled. (#627)
  Add a script (`tool/make_stubs`) to output the contents of stubs to use for `autoload_internal_extension_signatures` (#627).
+ By default, automatically restart Phan without Xdebug if Xdebug is enabled. (#1161)
  If you wish to analyze a project using Xdebug's functions, set `autoload_internal_extension_signatures`
  (e.g. `['xdebug' => 'vendor/phan/phan/.phan/internal_stubs/xdebug.phan_php']`)
  If you wish to use Xdebug to debug Phan's analysis itself, set and export the environment variable `PHAN_ALLOW_XDEBUG=1`.
+ Improve analysis of return types of `array_pop`, `array_shift`, `current`, `end`, `next`, `prev`, `reset`, `array_map`, `array_filter`, etc.
  See `ArrayReturnTypeOverridePlugin.php.`
  Phan can analyze callables (for `array_map`/`array_filter`) of `Closure` form, as well as strings/2-part arrays that are inlined.
+ Add `--memory-limit` CLI option (e.g. `--memory-limit 500M`). If this option isn't provided, there is no memory limit. (#1148)

Maintenance
+ Document the `--disable-plugins` CLI flag.

Plugins
+ Add a new plugin capability `ReturnTypeOverrideCapability` which can override the return type of functions and methods on a case by case basis.
  (e.g. based on one or more of the argument types or values) (related to #612, #1181)
+ Add a new plugin capability `AnalyzeFunctionCallCapability` which can add logic to analyze calls to a small subset of functions.
  (e.g. based on one or more of the argument types or values) (#1181)
+ Make line numbers more accurate in `DuplicateArrayKeyPlugin`.
+ Add `PregRegexCheckerPlugin` to check for invalid regexes. (uses `AnalyzeFunctionCallCapability`).
  This plugin is able to resolve literals, global constants, and class constants as regexes.
  See [the corresponding section of .phan/plugins/README.md](.phan/plugins/README.md#pregregexcheckerpluginphp)
+ Add `PrintfCheckerPlugin` to check for invalid format strings or incorrect arguments in printf calls. (uses `AnalyzeFunctionCallCapability`)
  This plugin is able to resolve literals, global constants, and class constants as format strings.
  See [the corresponding section of .phan/plugins/README.md](.phan/plugins/README.md#printfcheckerpluginphp)

Bug Fixes
+ Properly check for undeclared classes in arrays within phpdoc `@param`, `@property`, `@method`, `@var`, and `@return` (etc.) types.
  Also, fix a bug in resolving namespaces of generic arrays that are nested 2 or more array levels deep.
+ Fix uncaught TypeError when magic property has the same name as a property. (#1141)
+ Make AlwaysReturnPlugin warn about functions/methods with real nullable return types failing to return a value.
+ Change the behavior of the `-d` flag, make it change the current working directory to the provided directory.
+ Properly set the real param type and return types of internal functions, in rare cases where that exists.
+ Support analyzing the rare case of namespaced internal global functions (e.g. `\ast\parse_code($code, $version)`)
+ Improve analysis of shorthand ternary operator: Remove false/null from cond_expr in `(cond_expr) ?: (false_expr)` (#1186)

24 Sep 2017, Phan 0.10.0
------------------------

New Features(Analysis)
+ Check types of dimensions when using array access syntax (#406, #1093)
  (E.g. for an `array`, check that the array dimension can cast to `int|string`)

New Features (CLI, Configs)
+ Add option `ignore_undeclared_functions_with_known_signatures` which can be set to `false`
  to always warn about global functions Phan has signatures for
  but are unavailable in the current PHP process (and enabled extensions, and the project being analyzed) (#1080)
  The default was/is to not warn, to reduce false positives.
+ Add CLI flag `--use-fallback-parser` (Experimental).  If this flags is provided, then when Phan analyzes a syntactically invalid file,
  it will try again with a parser which tolerates a few types of errors, and analyze the statements that could be parsed.
  Useful in combination with daemon mode.
+ Add `phpdoc_type_mapping` config setting.
  Projects can override this to make Phan ignore or substitute non-standard phpdoc2 types and common typos (#294)
  (E.g. `'phpdoc_type_mapping' => ['the' => '', 'unknown_type' => '', 'number' => 'int|float']`)

Maintenance
+ Increased minimum `ext-ast` version constraint to 0.1.5, switched to AST version 50.
+ Update links to project from github.com/etsy/phan to github.com/phan/phan.
+ Use the native `spl_object_id` function if it is available for the union type implementation.
  This will make phan 10% faster in PHP 7.2.
  (for PHP 7.1, https://github.com/runkit7/runkit_object_id 1.1.0+ also provides a native implementation of `spl_object_id`)
+ Reduce memory usage by around 5% by tracking only the file and lines associated with variables, instead of a full Context object.


Plugins
+ Increased minimum `ext-ast` version constraint to 0.1.5, switched to AST version 50.
  Third party plugins will need to create a different version, Decls were changed into regular Nodes
+ Implement `AnalyzePropertyCapability` and `FinalizeProcessCapability`.
  Make `UnusedSuppressionPlugin` start using `AnalyzePropertyCapability` and `FinalizeProcessCapability`.
  Fix bug where `UnusedSuppressionPlugin` could run before the suppressed issues would be emitted,
  making it falsely emit that suppressions were unused.

Bug Fixes
+ Fix a few incorrect property names for Phan's signatures of internal classes (#1085)
+ Fix bugs in lookup of relative and non-fully qualified class and function names (#1097)
+ Fix a bug affecting analysis of code when `simplify_ast` is true.
+ Fix uncaught NodeException when analyzing complex variables as references (#1116),
  e.g. `function_expecting_reference($$x)`.

15 Aug 2017, Phan 0.9.4
-----------------------

New Features (Analysis)
+ Check (the first 5) elements of returned arrays against the declared return union types, individually (Issue #935)
  (E.g. `/** @return int[] */ function foo() {return [2, "x"]; }` will now warn with `PhanTypeMismatchReturn` about returning `string[]`)
+ Check both sides of ternary conditionals against the declared return union types
  (E.g. `function foo($x) : int {return is_string($x) ? $x : 0; }` will now warn with `PhanTypeMismatchReturn`
  about returning a string).
+ Improved analysis of negations of conditions within ternary conditional operators and else/else if statements. (Issue #538)
  Support analysis of negation of the `||` operator. (E.g. `if (!(is_string($x) || is_int($x))) {...}`)
+ Make phan aware of blocks of code which will unconditionally throw or return. (Issue #308, #817, #996, #956)

  Don't infer variable types from blocks of code which unconditionally throw or return.

  Infer the negation of type assertions from if statements that unconditionally throw/return/break/continue.
  (E.g. `if (!is_string($x)) { return false; } functionUsingX($x);`)

  When checking if a variable is defined by all branches of an if statement, ignore branches which unconditionally throw/return/break/continue.
+ To reduce the false positives from analysis of the negation of type assertions,
  normalize nullable/boolean union types after analyzing code branches (E.g. if/else) affecting the types of those variables.
  (e.g. convert "bool|false|null" to "?bool")
+ Add a new plugin file `AlwaysReturnPlugin`. (Issue #996)
  This will add a stricter check that a function with a non-null return type *unconditionally* returns a value (or explicitly throws, or exit()s).
  Currently, Phan just checks if a function *may* return, or unconditionally throws.
+ Add a new plugin file `UnreachableCodePlugin` (in development).
  This will warn about statements that appear to be unreachable
  (statements occurring after unconditional return/break/throw/return/exit statements)

New Features (CLI, Configs)
+ Add config setting `prefer_narrowed_phpdoc_return_type` (See "New Features (CLI, Configs)),
  which will use only the phpdoc return types for inferences, if they're narrowed.
  This config is enabled by default, and requires `check_docblock_signature_return_type_match` to be enabled.

Bug Fixes
+ Work around notice about COMPILER_HALT_OFFSET on Windows.
+ Fixes #462 : Fix type inferences for instanceof for checks with dynamic class names are provided.
  Valid class names are either a string or an instance of the class to check against.
  Warn if the class name is definitely invalid.
+ Fix false positives about undefined variables in isset()/empty() (Issue #1039)
  (Fixes bug introduced in Phan 0.9.3)
+ Fix false positive warnings about accessing protected methods from traits (Issue #1033)
  Act as though the class which used a trait is the place where the method was defined,
  so that method visibility checks work properly.
  Additionally, fix false positive warnings about visibility of method aliases from traits.
+ Warn about instantiation of class with inaccessible constructor (Issue #1043)
+ Fix rare uncaught exceptions (Various)
+ Make issues and plugin issues on properties consistently use suppressions from the plugin doc comment.

Changes In Emitted Issues
+ Improve `InvalidVariableIssetPlugin`. Change the names and messages for issue types.
  Emit `PhanPluginUndeclaredVariableInIsset` and `PhanPluginComplexVariableIsset`
  instead of `PhanUndeclaredVariable`.
  Stop erroneously warning about valid property fetches and checks of fields of superglobals.

0.9.3 Jul 11, 2017
------------------

New Features (Analysis)
+ Automatically inherit `@param` and `@return` types from parent methods.
  This is controlled by the boolean config `inherit_phpdoc_types`, which is true by default.
  `analyze_signature_compatibility` must also be set to true (default is true) for this step to be performed.
+ Better analysis of calls to parent::__construct(). (Issue #852)
+ Warn with `PhanAccessOwnConstructor` if directly invoking self::__construct or static::__construct in some cases (partial).
+ Start analyzing the inside of for/while loops using the loop's condition (Issue #859)
  (Inferences may leak to outside of those loops. `do{} while(cond)` is not specially analyzed yet)
+ Improve analysis of types in expressions within compound conditions (Issue #847)
  (E.g. `if (is_array($x) && fn_expecting_array($x)) {...}`)
+ Evaluate the third part of a for loop with the context after the inner body is evaluated (Issue #477)
+ Emit `PhanUndeclaredVariableDim` if adding an array field to an undeclared variable. (Issue #841)
  Better analyze `list($var['field']) = values`
+ Improve accuracy of `PhanTypeMismatchDeclaredReturn` (Move the check to after parse phase is finished)
+ Enable `check_docblock_signature_return_type_match` and `check_docblock_signature_param_type_match` by default.
  Improve performance of those checks.
  Switch to checking individual types (of the union type) of the phpdoc types and emitting issues for each invalid part.
+ Create `PhanTypeMismatchDeclaredParam` (Move the check to after parse phase is finished)
  Also add config setting `prefer_narrowed_phpdoc_param_type` (See "New Features (CLI, Configs))
  This config is enabled by default.

  Also create `PhanTypeMismatchDeclaredParamNullable` when params such as `function foo(string $x = null)`
  are documented as the narrowed forms `@param null $x` or `@param string $x`.
  Those should be changed to either `string|null` or `?string`.
+ Detect undeclared return types at point of declaration, and emit `PhanUndeclaredTypeReturnType` (Issue #835)
+ Create `PhanParamSignaturePHPDocMismatch*` issue types, for mismatches between `@method` and real signature/other `@method` tag.
+ Create `PhanAccessWrongInheritanceCategory*` issue types to warn about classes extending a trait/interface instead of class, etc. (#873)
+ Create `PhanExtendsFinalClass*` issue types to warn about classes extending from final classes.
+ Create `PhanAccessOverridesFinalMethod*` issue types to warn about methods overriding final methods.
+ Create `PhanTypeMagicVoidWithReturn` to warn if `void` methods such as `__construct`, `__set`, etc return a value that would be ignored. (Issue #913)
+ Add check for `PhanTypeMissingReturn` within closures. Properly emit `PhanTypeMissingReturn` in functions/methods containing closures. (Issue #599)
+ Improved checking for `PhanUndeclaredVariable` in array keys and conditional conditions. (Issue #912)
+ Improved warnings and inferences about internal function references for functions such as `sort`, `preg_match` (Issue #871, #958)
  Phan is now aware of many internal functions which normally ignore the original values of references passed in (E.g. `preg_match`)
+ Properly when code attempts to access static/non-static properties as if they were non-static/static. (Issue #936)
+ Create `PhanCommentOverrideOnNonOverrideMethod` and `PhanCommentOverrideOnNonOverrideConstant`. (Issue #926)
  These issue types will be emitted if `@override` is part of doc comment of a method or class constant which doesn't override or implement anything.
  (`@Override` and `@phan-override` can also be used as aliases of `@override`. `@override` is not currently part of any phpdoc standard.)
+ Add `@phan-closure-scope`, which can be used to annotate closure definitions with the namespaced class it will be bound to (Issue #309, #590, #790)
  (E.g. if the intent was that Closure->bindTo or Closure->bind would be called to bind it to `\MyNS\MyClass` (or an instance of that class),
  then a closure could be declared as `/** @phan-closure-scope \MyNS\MyClass */ function() { $this->somePrivateMyClassMethod(); }`
+ Add `Closure` as a first class type, (Previously, closures were treated as `callable` in some places) (Issue #978)

New Features (CLI, Configs)
+ Create `check_docblock_signature_param_type_match` (similar to `check_docblock_signature_return_type_match`) config setting
  to enable warning if phpdoc types are incompatible with the real types. True(enabled) by default.

  Create `prefer_narrowed_phpdoc_param_type` config setting (True by default, requires `check_docblock_signature_return_type_match` to be enabled).
  When it is true, Phan will analyze each function using the phpdoc param types instead of the provided signature types
  if the possible phpdoc types are narrower and compatible with the signature.
  (E.g. indicate that subclasses are expected over base classes, indicate that non-nullable is expected instead of nullable)
  This affects analysis both inside and outside the method.

  Aside: Phan currently defaults to preferring phpdoc type over real return type, and emits `PhanTypeMismatchDeclaredReturn` if the two are incompatible.
+ Create `enable_class_alias_support` config setting (disabled by default), which enables analyzing basic usage of class_alias. (Issue #586)
  Set it to true to enable it.
  NOTE: this is still experimental.
+ Warn to stderr about running Phan analysis with Xdebug (Issue #116)
  The warning can be disabled by the Phan config setting `skip_slow_php_options_warning` to true.
+ Add a config setting 'scalar_implicit_partial' to allow moving away from 'scalar_implicit_cast' (Issue #541)
  This allows users to list out (and gradually remove) permitted scalar type casts.
+ Add `null_casts_as_array` and `array_casts_as_null` settings, which can be used while migrating away from `null_casts_as_any_type`.
  These will be checked if one of the types has a union type of `null`, as well as when checking if a nullable array can cast to a regular array.

Plugins

+ Redesign plugin system to be more efficient. (Issue #600)
  New plugins should extend `\Phan\PluginV2` and implement the interfaces for capabilities they need to have,
  such as `\Phan\PluginV2\AnalyzeClassCapability`.
  In the new plugin system, plugins will only be run when they need to (Phan no longer needs to invoke an empty method body).
  Old subclasses of `\Phan\Plugin\PluginImplementation` will continue to work, but will be less efficient.

Maintenance
+ Reduce memory usage by around 15% by using a more efficient representation of union types (PR #729).
  The optional extension https://github.com/runkit7/runkit_object_id can be installed to boost performance by around 10%.
+ Check method signatures compatibility against all overridden methods (e.g. interfaces with the same methods), not just the first ones (Issue #925)

Bug Fixes
+ Work around known bugs in current releases of two PECL extensions (Issue #888, #889)
+ Fix typo - Change `PhanParamSignatureRealMismatch` to `PhanParamSignatureRealMismatchReturnType`
+ Consistently exit with non-zero exit code if there are multiple processes, and any process failed to return valid results. (Issue #868)
+ Fixes #986 : PhanUndeclaredVariable used to fail to be emitted in some deeply nested expressions, such as `return $undefVar . 'suffix';`
+ Make Phan infer the return types of closures, both for closures invoked inline and closures declared then invoked later (Issue #564)
+ Phan now correctly analyze global functions for mismatches of phpdoc types and real parameter types.
  Previously, it wouldn't emit warnings for global functions, only for methods.
+ Don't add `mixed` to inferred union types of properties which already have non-empty phpdoc types. (Issue #512)
  mixed would just result in Phan failing to emit any types of issues.
+ When `simplify_ast` is true, simplify the ASTs parsed in the parse mode as well.
  Makes analysis consistent when `quick_mode` is false (AST nodes from the parse phase would also be used in the analysis phase)
+ Don't emit PhanTypeNonVarPassByRef on arguments that are function/method calls returning references. (Issue #236)
+ Emit PhanContextNotObject more reliably when not in class scope.

Backwards Incompatible Changes
+ Fix categories of some issue types, renumber error ids for the pylint error formatter to be unique and consistent.

0.9.2 Jun 13, 2017
------------------

New Features (Analysis)
+ Add `PhanParamSignatureRealMismatch*` (e.g. `ParamSignatureRealMismatchTooManyRequiredParameters`),
  which ignores phpdoc types and imitates PHP's inheritance warning/error checks as closely as possible. (Issue #374)
  This has a much lower rate of false positives than `PhanParamSignatureMismatch`, which is based on Liskov Substitution Principle and also accounts for phpdoc types.
  (`PhanParamSignatureMismatch` continues to exist)
+ Create `PhanUndeclaredStaticProperty` (Issue #610)
  This is of higher severity than PhanUndeclaredProperty, because PHP 7 throws an Error.
  Also add `PhanAccessPropertyStaticAsNonStatic`
+ Supports magic instance/static `@method` annotations. (Issue #467)
  This is enabled by default.
+ Change the behavior of non-quick recursion (Affects emitted issues in large projects).
  Improve performance of non-quick analysis by checking for redundant analysis steps
  (E.g. calls from two different places passing the same union types for each parameter),
  continuing to recurse when passing by reference.
+ Support for checking for misuses of "@internal" annotations. Phan assumes this means it is internal to a namespace. (Issue #353)
  This checks properties, methods, class constants, and classes.
  (Adds `PhanAccessConstantInternal`, `PhanAccessClassInternal`, `PhanAccessClassConstantInternal`, `PhanAccessPropertyInternal`, `PhanAccessMethodInternal`)
  (The implementation may change)
+ Make conditionals such as `is_string` start applying to the condition in ternary operators (`$a ? $b : $c`)
+ Treat `resource`, `object`, and `mixed` as native types only when they occur in phpdoc.
  Outside of phpdoc (e.g. `$x instanceof resource`), analyze those names as if they were class names.
+ Emit low severity issues if Phan can't extract types from phpdoc,
  the phpdoc `@param` is out of sync with the code,
  or if the phpdoc annotation doesn't apply to an element type (Issue #778)
+ Allow inferring the type of variables from `===` conditionals such as `if ($x === true)`
+ Add issue type for non-abstract classes containing abstract methods from itself or its ancestors
  (`PhanClassContainsAbstractMethod`, `PhanClassContainsAbstractMethodInternal`)
+ Partial support for handling trait adaptations (`as`/`insteadof`) when using traits (Issue #312)
+ Start checking if uses of private/protected class methods *defined in a trait* are visible outside of that class.
  Before, Phan would always assume they were visible, to reduce false positives.
+ If Phan has inferred/been provided generic array types for a variable (e.g. `int[]`),
  then analysis of the code within `if (is_array($x))` will act as though the type is `int[]`.
  The checks `is_object` and `is_scalar` now also preserve known sub-types of the group of types.
  (If Phan isn't aware of any sub-types, it will infer the generic version, e.g. `object`)
+ Start checking if unanalyzable variable accesses such as `$$x` are very likely to be invalid or typos (e.g. $x is an object or array or null)
  Emit `PhanTypeSuspiciousIndirectVariable` if those are seen. (PR #809)
+ Add partial support for inferring the union types of the results of expressions such as `$x ^= 5` (e.g. in `foo($x ^= 5)`) (PR #809)
+ Thoroughly analyze the methods declared within traits,
  using only the information available within the trait. (Issue #800, PR #815)
  If new emitted issues are seen, users can (1) add abstract methods to traits, (2) add `@method` annotations, or (3) add `@suppress` annotations.

New Features (CLI, Configs)
+ (Linux/Unix only) Add Experimental Phan Daemon mode (PR #563 for Issue #22), which allows phan to run in the background, and accept TCP requests to analyze single files.
  (The implementation currently requires the `pcntl` extension, which does not in Windows)
  Server usage: `path/to/phan --daemonize-tcp-port 4846` (In the root directory of the project being analyzed)
  Client usage: `path/to/phan_client --daemonize-tcp-port 4846 -l src/file1.php [ -l src/file2.php ]`
+ Add `--color` CLI flag, with rudimentary unix terminal coloring for the plain text output formatter. (Issue #363)
  Color schemes are customizable with `color_scheme`, in the config file.
+ Add the `exclude_file_regex` config to exclude file paths based on a regular expression (e.g. tests or example files mixed with the codebase) (#635)
  The regular expression is run against the relative path within the project.
+ Add `--dump-parsed-file-list` option to print files which Phan would parse.
+ Add experimental `simplify_ast` config, to simplify the AST into a form which improves Phan's type inference.
  (E.g. handles some variable declarations within `if ()` statements.
   Infers that $x is a string for constructs such as `if (!is_string($x)) {return;} function_using_x($x);`)
  This is slow, and disabled by default.
+ Add `--include-analysis-file-list` option to define files that will be included in static analysis, to the exclusion of others.
+ Start emitting `PhanDeprecatedFunctionInternal` if an internal (to PHP) function/method is deprecated.
  (Phan emits `PhanUndeclaredFunction` if a function/method was removed; Functions deprecated in PHP 5.x were removed in 7.0)

Maintenance
+ Update function signature map to analyze `iterable` and `is_iterable` from php 7.1
+ Improve type inferences on functions with nullable default values.
+ Update miscellaneous new functions in php 7.1 standard library (e.g. `getenv`)

Bug Fixes
- Fix PhanTypeMismatchArgument, etc. for uses of `new static()`, static::CONST, etc in a method. (Issue #632)
- Fix uncaught exception when conditional node is a scalar (Issue #613)
- Existence of __get() no longer affects analyzing static properties. (Issue #610)
- Phan can now detect the declaration of constants relative to a `use`d namespace (Issue #509)
- Phan can now detect the declaration of functions relative to a `use`d namespace (Issue #510)
- Fix a bug where the JSON output printer accidentally escaped some output ("<"), causing invalid JSON.
- Fix a bug where a print/echo/method call erroneously marked methods/functions as having a return value. (Issue #811)
- Improve analysis of SimpleXMLElement (Issues #542, #539)
- Fix crash handling trait use aliases which change only the method's visibility (Issue #861)

Backwards Incompatible Changes
- Declarations of user-defined constants are now consistently
  analyzed in a case-sensitive way.
  This may affect projects using `define(name, value, case_insensitive = true)`.
  Change the code being analyzed to exactly match the constant name in define())

0.9.1 Mar 15, 2017
------------------

New Features (Analysis)
+ Conditions in `if(cond(A) && expr(A))` (e.g. `instanceof`, `is_string`, etc) now affect analysis of right-hand side of `&&` (PR #540)
+ Add `PhanDeprecatedInterface` and `PhanDeprecatedTrait`, similar to `PhanDeprecatedClass`
+ Supports magic `@property` annotations, with aliases `@property-read` and @property-write`. (Issue #386)
  This is enabled by default.

  Phan also supports the `@phan-forbid-undeclared-magic-properties` annotation,
  which will make it warn about undeclared properties if no real property or `@property` annotation exists.

New Features (CLI, Configs)
+ Add `--version` CLI flag
+ Move some rare CLI options from `--help` into `--extended-help`

Maintenance
+ Improved stability of analyzing phpdoc and real nullable types (Issue #567)
+ Fix type signatures Phan has for some internal methods.
+ Improve CLI `--progress-bar` tracking by printing 0% immediately.
+ Add Developer Certificate of Origin

Bug Fixes
+ Fix uncaught issue exception analyzing class constants (Issue #551)
+ Fix group use in ASTs
+ Fix false positives checking if native types can cast to/from nullable native types (Issue #567, #582)
+ Exit with non-zero exit code if an invalid CLI argument is passed to Phan

Backwards Incompatible Changes
+ Change the way that parameter's default values affect type inferences.
  (May now add to the union type or ignore default values. Used to always add the default value types)
  Add `@param` types if you encounter new issues.
  This was done to avoid false positives in cases such as `function foo($maybeArray = false)`
+ Increase minimum `ext-ast` version constraint to 0.1.4

0.9.0 Feb 21, 2017
------------------

The 0.9.x versions will be tracking syntax from PHP versions 7.1.x and is runnable on PHP 7.1+.
Please use version 0.8.x if you're using a version of PHP < 7.1.

New Features (Analysis)
+ Support php 7.1 class constant visibility
+ Support variadic phpdoc in `@param`, e.g. `@param string ...$args`
  Avoid ambiguity by emitting `PhanTypeMismatchVariadicComment` and `PhanTypeMismatchVariadicParam`.
+ Initial support for php 7.1 nullable types and void, both in phpdoc and real parameters.
+ Initial support for php 7.1 `iterable` type
+ Both conditions from `if(cond(A) && cond(B))` (e.g. `instanceof`, `is_string`, etc.) now affect analysis of the if element's block (PR #540)
+ Apply conditionals such as `is_string` to type guards in ternary operators (Issue #465)
+ Allow certain checks for removing null from Phan's inferred types, reducing false positives (E.g. `if(!is_null($x) && $x->method())`) (#518)
+ Incomplete support for specifying the class scope in which a closure will be used/bound  (#309)
+ Support `@return self` in class context

New Features (CLI, Configs)
+ Introduce `check_docblock_signature_return_type_match` config (slow, disabled by default)
  (Checks if the phpdoc types match up with declared return types)

Maintenance
+ Add Code of Conduct
+ Fix type signatures for some internal methods and internal class properties.

Bug Fixes
+ Allow asserting `object` is a specific object type without warning (Issue #516)
+ Fix bugs in analysis of varargs within a function(Issue #516)
+ Treat null defaults in functions and methods the same way (Issue #508)
  In both, add null defaults to the UnionType only if there's already another type.
  In both, add non-null defaults to the UnionType (Contains `mixed` if there weren't any explicit types)
+ Specially handle phpdoc type aliases such as `boolean` only in phpdoc (Issue #471)
  (Outside of phpdoc, it refers to a class with the name `boolean`)
+ Add some internal classes other than `stdClass` which are allowed to have dynamic, undeclared properties (Issue #433)
+ Fix assertion errors when passing references by reference (Issue #500)

Backwards Incompatible Changes
+ Requires newer `ext-ast` version (Must support version 35).

0.8.3 Jan 26, 2017
------------------

The 0.8.x versions will be tracking syntax from PHP versions 7.0.x and is runnable on PHP 7.0+.
Please use version 0.8.x if you're using a version of PHP < 7.1.
For best results, run version 0.8.x with PHP 7.0 if you are analyzing a codebase which normally runs on php <= 7.0
(If php 7.1 is used, Phan will think that some new classes, methods, and functions exist or have different parameter lists because it gets this info from `Reflection`)

???<|MERGE_RESOLUTION|>--- conflicted
+++ resolved
@@ -1,6 +1,10 @@
 Phan NEWS
 
-<<<<<<< HEAD
+Oct 12 2020, Phan 4.0.0-alpha2
+------------------------------
+
+Merge changes from Phan 3.2.3.
+
 Sep 19 2020, Phan 4.0.0-alpha1
 ------------------------------
 
@@ -21,10 +25,7 @@
 Miscellaneous:
 + Make various classes from Phan implement `Stringable`.
 
-??? ?? 2020, Phan 3.2.3 (dev)
-=======
 Oct 12 2020, Phan 3.2.3
->>>>>>> fa98748d
 -----------------------
 
 New features (CLI, Config):
