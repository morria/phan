--- conflicted
+++ resolved
@@ -22,11 +22,7 @@
         }
     },
     "require": {
-<<<<<<< HEAD
-        "php": "^7.2.0 | ^8.0.0",
-=======
         "php": "^7.2.0|^8.0.0",
->>>>>>> d4a9e9be
         "ext-filter": "*",
         "ext-json": "*",
         "ext-tokenizer": "*",
